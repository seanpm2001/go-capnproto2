package aircraftlib

// AUTO GENERATED - DO NOT EDIT

import (
	context "golang.org/x/net/context"
	math "math"
	strconv "strconv"
	capnp "zombiezen.com/go/capnproto2"
	server "zombiezen.com/go/capnproto2/server"
)

const (
	ConstEnum = Airport_jfk
)

var (
	ConstDate = Zdate{Struct: capnp.ToStruct(capnp.MustUnmarshalRoot(x_832bcc6686a26d56[0:24]))}
	ConstList = Zdate_List{List: capnp.ToList(capnp.MustUnmarshalRoot(x_832bcc6686a26d56[24:64]))}
)

type Zdate struct{ capnp.Struct }

func NewZdate(s *capnp.Segment) (Zdate, error) {
	st, err := capnp.NewStruct(s, capnp.ObjectSize{DataSize: 8, PointerCount: 0})
	if err != nil {
		return Zdate{}, err
	}
	return Zdate{st}, nil
}

func NewRootZdate(s *capnp.Segment) (Zdate, error) {
	st, err := capnp.NewRootStruct(s, capnp.ObjectSize{DataSize: 8, PointerCount: 0})
	if err != nil {
		return Zdate{}, err
	}
	return Zdate{st}, nil
}

func ReadRootZdate(msg *capnp.Message) (Zdate, error) {
	root, err := msg.RootPtr()
	if err != nil {
		return Zdate{}, err
	}
	return Zdate{root.Struct()}, nil
}

func (s Zdate) Year() int16 {
	return int16(s.Struct.Uint16(0))
}

func (s Zdate) SetYear(v int16) {

	s.Struct.SetUint16(0, uint16(v))
}

func (s Zdate) Month() uint8 {
	return s.Struct.Uint8(2)
}

func (s Zdate) SetMonth(v uint8) {

	s.Struct.SetUint8(2, v)
}

func (s Zdate) Day() uint8 {
	return s.Struct.Uint8(3)
}

func (s Zdate) SetDay(v uint8) {

	s.Struct.SetUint8(3, v)
}

// Zdate_List is a list of Zdate.
type Zdate_List struct{ capnp.List }

// NewZdate creates a new list of Zdate.
func NewZdate_List(s *capnp.Segment, sz int32) (Zdate_List, error) {
	l, err := capnp.NewCompositeList(s, capnp.ObjectSize{DataSize: 8, PointerCount: 0}, sz)
	if err != nil {
		return Zdate_List{}, err
	}
	return Zdate_List{l}, nil
}

func (s Zdate_List) At(i int) Zdate           { return Zdate{s.List.Struct(i)} }
func (s Zdate_List) Set(i int, v Zdate) error { return s.List.SetStruct(i, v.Struct) }

// Zdate_Promise is a wrapper for a Zdate promised by a client call.
type Zdate_Promise struct{ *capnp.Pipeline }

func (p Zdate_Promise) Struct() (Zdate, error) {
	s, err := p.Pipeline.Struct()
	return Zdate{s}, err
}

type Zdata struct{ capnp.Struct }

func NewZdata(s *capnp.Segment) (Zdata, error) {
	st, err := capnp.NewStruct(s, capnp.ObjectSize{DataSize: 0, PointerCount: 1})
	if err != nil {
		return Zdata{}, err
	}
	return Zdata{st}, nil
}

func NewRootZdata(s *capnp.Segment) (Zdata, error) {
	st, err := capnp.NewRootStruct(s, capnp.ObjectSize{DataSize: 0, PointerCount: 1})
	if err != nil {
		return Zdata{}, err
	}
	return Zdata{st}, nil
}

func ReadRootZdata(msg *capnp.Message) (Zdata, error) {
	root, err := msg.RootPtr()
	if err != nil {
		return Zdata{}, err
	}
	return Zdata{root.Struct()}, nil
}

func (s Zdata) Data() ([]byte, error) {
	p, err := s.Struct.Ptr(0)
	if err != nil {
		return nil, err
	}

	return []byte(p.Data()), nil

}

func (s Zdata) SetData(v []byte) error {

	d, err := capnp.NewData(s.Struct.Segment(), []byte(v))
	if err != nil {
		return err
	}
	return s.Struct.SetPtr(0, d.List.ToPtr())
}

// Zdata_List is a list of Zdata.
type Zdata_List struct{ capnp.List }

// NewZdata creates a new list of Zdata.
func NewZdata_List(s *capnp.Segment, sz int32) (Zdata_List, error) {
	l, err := capnp.NewCompositeList(s, capnp.ObjectSize{DataSize: 0, PointerCount: 1}, sz)
	if err != nil {
		return Zdata_List{}, err
	}
	return Zdata_List{l}, nil
}

func (s Zdata_List) At(i int) Zdata           { return Zdata{s.List.Struct(i)} }
func (s Zdata_List) Set(i int, v Zdata) error { return s.List.SetStruct(i, v.Struct) }

// Zdata_Promise is a wrapper for a Zdata promised by a client call.
type Zdata_Promise struct{ *capnp.Pipeline }

func (p Zdata_Promise) Struct() (Zdata, error) {
	s, err := p.Pipeline.Struct()
	return Zdata{s}, err
}

type Airport uint16

// Values of Airport.
const (
	Airport_none Airport = 0
	Airport_jfk  Airport = 1
	Airport_lax  Airport = 2
	Airport_sfo  Airport = 3
	Airport_luv  Airport = 4
	Airport_dfw  Airport = 5
	Airport_test Airport = 6
)

// String returns the enum's constant name.
func (c Airport) String() string {
	switch c {
	case Airport_none:
		return "none"
	case Airport_jfk:
		return "jfk"
	case Airport_lax:
		return "lax"
	case Airport_sfo:
		return "sfo"
	case Airport_luv:
		return "luv"
	case Airport_dfw:
		return "dfw"
	case Airport_test:
		return "test"

	default:
		return ""
	}
}

// AirportFromString returns the enum value with a name,
// or the zero value if there's no such value.
func AirportFromString(c string) Airport {
	switch c {
	case "none":
		return Airport_none
	case "jfk":
		return Airport_jfk
	case "lax":
		return Airport_lax
	case "sfo":
		return Airport_sfo
	case "luv":
		return Airport_luv
	case "dfw":
		return Airport_dfw
	case "test":
		return Airport_test

	default:
		return 0
	}
}

type Airport_List struct{ capnp.List }

func NewAirport_List(s *capnp.Segment, sz int32) (Airport_List, error) {
	l, err := capnp.NewUInt16List(s, sz)
	if err != nil {
		return Airport_List{}, err
	}
	return Airport_List{l.List}, nil
}

func (l Airport_List) At(i int) Airport {
	ul := capnp.UInt16List{List: l.List}
	return Airport(ul.At(i))
}

func (l Airport_List) Set(i int, v Airport) {
	ul := capnp.UInt16List{List: l.List}
	ul.Set(i, uint16(v))
}

type PlaneBase struct{ capnp.Struct }

func NewPlaneBase(s *capnp.Segment) (PlaneBase, error) {
	st, err := capnp.NewStruct(s, capnp.ObjectSize{DataSize: 32, PointerCount: 2})
	if err != nil {
		return PlaneBase{}, err
	}
	return PlaneBase{st}, nil
}

func NewRootPlaneBase(s *capnp.Segment) (PlaneBase, error) {
	st, err := capnp.NewRootStruct(s, capnp.ObjectSize{DataSize: 32, PointerCount: 2})
	if err != nil {
		return PlaneBase{}, err
	}
	return PlaneBase{st}, nil
}

func ReadRootPlaneBase(msg *capnp.Message) (PlaneBase, error) {
	root, err := msg.RootPtr()
	if err != nil {
		return PlaneBase{}, err
	}
	return PlaneBase{root.Struct()}, nil
}

func (s PlaneBase) Name() (string, error) {
	p, err := s.Struct.Ptr(0)
	if err != nil {
		return "", err
	}

	return p.Text(), nil

}

func (s PlaneBase) NameBytes() ([]byte, error) {
	p, err := s.Struct.Ptr(0)
	if err != nil {
		return nil, err
	}
<<<<<<< HEAD
	return p.Data(), nil
=======

	return capnp.ToData(p), nil

>>>>>>> dc9ea602
}

func (s PlaneBase) SetName(v string) error {

	t, err := capnp.NewText(s.Struct.Segment(), v)
	if err != nil {
		return err
	}
	return s.Struct.SetPtr(0, t.List.ToPtr())
}

func (s PlaneBase) Homes() (Airport_List, error) {
	p, err := s.Struct.Ptr(1)
	if err != nil {
		return Airport_List{}, err
	}

	return Airport_List{List: p.List()}, nil

}

func (s PlaneBase) SetHomes(v Airport_List) error {

	return s.Struct.SetPtr(1, v.List.ToPtr())
}

func (s PlaneBase) Rating() int64 {
	return int64(s.Struct.Uint64(0))
}

func (s PlaneBase) SetRating(v int64) {

	s.Struct.SetUint64(0, uint64(v))
}

func (s PlaneBase) CanFly() bool {
	return s.Struct.Bit(64)
}

func (s PlaneBase) SetCanFly(v bool) {

	s.Struct.SetBit(64, v)
}

func (s PlaneBase) Capacity() int64 {
	return int64(s.Struct.Uint64(16))
}

func (s PlaneBase) SetCapacity(v int64) {

	s.Struct.SetUint64(16, uint64(v))
}

func (s PlaneBase) MaxSpeed() float64 {
	return math.Float64frombits(s.Struct.Uint64(24))
}

func (s PlaneBase) SetMaxSpeed(v float64) {

	s.Struct.SetUint64(24, math.Float64bits(v))
}

// PlaneBase_List is a list of PlaneBase.
type PlaneBase_List struct{ capnp.List }

// NewPlaneBase creates a new list of PlaneBase.
func NewPlaneBase_List(s *capnp.Segment, sz int32) (PlaneBase_List, error) {
	l, err := capnp.NewCompositeList(s, capnp.ObjectSize{DataSize: 32, PointerCount: 2}, sz)
	if err != nil {
		return PlaneBase_List{}, err
	}
	return PlaneBase_List{l}, nil
}

func (s PlaneBase_List) At(i int) PlaneBase           { return PlaneBase{s.List.Struct(i)} }
func (s PlaneBase_List) Set(i int, v PlaneBase) error { return s.List.SetStruct(i, v.Struct) }

// PlaneBase_Promise is a wrapper for a PlaneBase promised by a client call.
type PlaneBase_Promise struct{ *capnp.Pipeline }

func (p PlaneBase_Promise) Struct() (PlaneBase, error) {
	s, err := p.Pipeline.Struct()
	return PlaneBase{s}, err
}

type B737 struct{ capnp.Struct }

func NewB737(s *capnp.Segment) (B737, error) {
	st, err := capnp.NewStruct(s, capnp.ObjectSize{DataSize: 0, PointerCount: 1})
	if err != nil {
		return B737{}, err
	}
	return B737{st}, nil
}

func NewRootB737(s *capnp.Segment) (B737, error) {
	st, err := capnp.NewRootStruct(s, capnp.ObjectSize{DataSize: 0, PointerCount: 1})
	if err != nil {
		return B737{}, err
	}
	return B737{st}, nil
}

func ReadRootB737(msg *capnp.Message) (B737, error) {
	root, err := msg.RootPtr()
	if err != nil {
		return B737{}, err
	}
	return B737{root.Struct()}, nil
}

func (s B737) Base() (PlaneBase, error) {
	p, err := s.Struct.Ptr(0)
	if err != nil {
		return PlaneBase{}, err
	}

	return PlaneBase{Struct: p.Struct()}, nil

}

func (s B737) SetBase(v PlaneBase) error {

	return s.Struct.SetPtr(0, v.Struct.ToPtr())
}

// NewBase sets the base field to a newly
// allocated PlaneBase struct, preferring placement in s's segment.
func (s B737) NewBase() (PlaneBase, error) {

	ss, err := NewPlaneBase(s.Struct.Segment())
	if err != nil {
		return PlaneBase{}, err
	}
	err = s.Struct.SetPtr(0, ss.Struct.ToPtr())
	return ss, err
}

// B737_List is a list of B737.
type B737_List struct{ capnp.List }

// NewB737 creates a new list of B737.
func NewB737_List(s *capnp.Segment, sz int32) (B737_List, error) {
	l, err := capnp.NewCompositeList(s, capnp.ObjectSize{DataSize: 0, PointerCount: 1}, sz)
	if err != nil {
		return B737_List{}, err
	}
	return B737_List{l}, nil
}

func (s B737_List) At(i int) B737           { return B737{s.List.Struct(i)} }
func (s B737_List) Set(i int, v B737) error { return s.List.SetStruct(i, v.Struct) }

// B737_Promise is a wrapper for a B737 promised by a client call.
type B737_Promise struct{ *capnp.Pipeline }

func (p B737_Promise) Struct() (B737, error) {
	s, err := p.Pipeline.Struct()
	return B737{s}, err
}

func (p B737_Promise) Base() PlaneBase_Promise {
	return PlaneBase_Promise{Pipeline: p.Pipeline.GetPipeline(0)}
}

type A320 struct{ capnp.Struct }

func NewA320(s *capnp.Segment) (A320, error) {
	st, err := capnp.NewStruct(s, capnp.ObjectSize{DataSize: 0, PointerCount: 1})
	if err != nil {
		return A320{}, err
	}
	return A320{st}, nil
}

func NewRootA320(s *capnp.Segment) (A320, error) {
	st, err := capnp.NewRootStruct(s, capnp.ObjectSize{DataSize: 0, PointerCount: 1})
	if err != nil {
		return A320{}, err
	}
	return A320{st}, nil
}

func ReadRootA320(msg *capnp.Message) (A320, error) {
	root, err := msg.RootPtr()
	if err != nil {
		return A320{}, err
	}
	return A320{root.Struct()}, nil
}

func (s A320) Base() (PlaneBase, error) {
	p, err := s.Struct.Ptr(0)
	if err != nil {
		return PlaneBase{}, err
	}

	return PlaneBase{Struct: p.Struct()}, nil

}

func (s A320) SetBase(v PlaneBase) error {

	return s.Struct.SetPtr(0, v.Struct.ToPtr())
}

// NewBase sets the base field to a newly
// allocated PlaneBase struct, preferring placement in s's segment.
func (s A320) NewBase() (PlaneBase, error) {

	ss, err := NewPlaneBase(s.Struct.Segment())
	if err != nil {
		return PlaneBase{}, err
	}
	err = s.Struct.SetPtr(0, ss.Struct.ToPtr())
	return ss, err
}

// A320_List is a list of A320.
type A320_List struct{ capnp.List }

// NewA320 creates a new list of A320.
func NewA320_List(s *capnp.Segment, sz int32) (A320_List, error) {
	l, err := capnp.NewCompositeList(s, capnp.ObjectSize{DataSize: 0, PointerCount: 1}, sz)
	if err != nil {
		return A320_List{}, err
	}
	return A320_List{l}, nil
}

func (s A320_List) At(i int) A320           { return A320{s.List.Struct(i)} }
func (s A320_List) Set(i int, v A320) error { return s.List.SetStruct(i, v.Struct) }

// A320_Promise is a wrapper for a A320 promised by a client call.
type A320_Promise struct{ *capnp.Pipeline }

func (p A320_Promise) Struct() (A320, error) {
	s, err := p.Pipeline.Struct()
	return A320{s}, err
}

func (p A320_Promise) Base() PlaneBase_Promise {
	return PlaneBase_Promise{Pipeline: p.Pipeline.GetPipeline(0)}
}

type F16 struct{ capnp.Struct }

func NewF16(s *capnp.Segment) (F16, error) {
	st, err := capnp.NewStruct(s, capnp.ObjectSize{DataSize: 0, PointerCount: 1})
	if err != nil {
		return F16{}, err
	}
	return F16{st}, nil
}

func NewRootF16(s *capnp.Segment) (F16, error) {
	st, err := capnp.NewRootStruct(s, capnp.ObjectSize{DataSize: 0, PointerCount: 1})
	if err != nil {
		return F16{}, err
	}
	return F16{st}, nil
}

func ReadRootF16(msg *capnp.Message) (F16, error) {
	root, err := msg.RootPtr()
	if err != nil {
		return F16{}, err
	}
	return F16{root.Struct()}, nil
}

func (s F16) Base() (PlaneBase, error) {
	p, err := s.Struct.Ptr(0)
	if err != nil {
		return PlaneBase{}, err
	}

	return PlaneBase{Struct: p.Struct()}, nil

}

func (s F16) SetBase(v PlaneBase) error {

	return s.Struct.SetPtr(0, v.Struct.ToPtr())
}

// NewBase sets the base field to a newly
// allocated PlaneBase struct, preferring placement in s's segment.
func (s F16) NewBase() (PlaneBase, error) {

	ss, err := NewPlaneBase(s.Struct.Segment())
	if err != nil {
		return PlaneBase{}, err
	}
	err = s.Struct.SetPtr(0, ss.Struct.ToPtr())
	return ss, err
}

// F16_List is a list of F16.
type F16_List struct{ capnp.List }

// NewF16 creates a new list of F16.
func NewF16_List(s *capnp.Segment, sz int32) (F16_List, error) {
	l, err := capnp.NewCompositeList(s, capnp.ObjectSize{DataSize: 0, PointerCount: 1}, sz)
	if err != nil {
		return F16_List{}, err
	}
	return F16_List{l}, nil
}

func (s F16_List) At(i int) F16           { return F16{s.List.Struct(i)} }
func (s F16_List) Set(i int, v F16) error { return s.List.SetStruct(i, v.Struct) }

// F16_Promise is a wrapper for a F16 promised by a client call.
type F16_Promise struct{ *capnp.Pipeline }

func (p F16_Promise) Struct() (F16, error) {
	s, err := p.Pipeline.Struct()
	return F16{s}, err
}

func (p F16_Promise) Base() PlaneBase_Promise {
	return PlaneBase_Promise{Pipeline: p.Pipeline.GetPipeline(0)}
}

type Regression struct{ capnp.Struct }

func NewRegression(s *capnp.Segment) (Regression, error) {
	st, err := capnp.NewStruct(s, capnp.ObjectSize{DataSize: 24, PointerCount: 3})
	if err != nil {
		return Regression{}, err
	}
	return Regression{st}, nil
}

func NewRootRegression(s *capnp.Segment) (Regression, error) {
	st, err := capnp.NewRootStruct(s, capnp.ObjectSize{DataSize: 24, PointerCount: 3})
	if err != nil {
		return Regression{}, err
	}
	return Regression{st}, nil
}

func ReadRootRegression(msg *capnp.Message) (Regression, error) {
	root, err := msg.RootPtr()
	if err != nil {
		return Regression{}, err
	}
	return Regression{root.Struct()}, nil
}

func (s Regression) Base() (PlaneBase, error) {
	p, err := s.Struct.Ptr(0)
	if err != nil {
		return PlaneBase{}, err
	}

	return PlaneBase{Struct: p.Struct()}, nil

}

func (s Regression) SetBase(v PlaneBase) error {

	return s.Struct.SetPtr(0, v.Struct.ToPtr())
}

// NewBase sets the base field to a newly
// allocated PlaneBase struct, preferring placement in s's segment.
func (s Regression) NewBase() (PlaneBase, error) {

	ss, err := NewPlaneBase(s.Struct.Segment())
	if err != nil {
		return PlaneBase{}, err
	}
	err = s.Struct.SetPtr(0, ss.Struct.ToPtr())
	return ss, err
}

func (s Regression) B0() float64 {
	return math.Float64frombits(s.Struct.Uint64(0))
}

func (s Regression) SetB0(v float64) {

	s.Struct.SetUint64(0, math.Float64bits(v))
}

func (s Regression) Beta() (capnp.Float64List, error) {
	p, err := s.Struct.Ptr(1)
	if err != nil {
		return capnp.Float64List{}, err
	}

	return capnp.Float64List{List: p.List()}, nil

}

func (s Regression) SetBeta(v capnp.Float64List) error {

	return s.Struct.SetPtr(1, v.List.ToPtr())
}

func (s Regression) Planes() (Aircraft_List, error) {
	p, err := s.Struct.Ptr(2)
	if err != nil {
		return Aircraft_List{}, err
	}

	return Aircraft_List{List: p.List()}, nil

}

func (s Regression) SetPlanes(v Aircraft_List) error {

	return s.Struct.SetPtr(2, v.List.ToPtr())
}

func (s Regression) Ymu() float64 {
	return math.Float64frombits(s.Struct.Uint64(8))
}

func (s Regression) SetYmu(v float64) {

	s.Struct.SetUint64(8, math.Float64bits(v))
}

func (s Regression) Ysd() float64 {
	return math.Float64frombits(s.Struct.Uint64(16))
}

func (s Regression) SetYsd(v float64) {

	s.Struct.SetUint64(16, math.Float64bits(v))
}

// Regression_List is a list of Regression.
type Regression_List struct{ capnp.List }

// NewRegression creates a new list of Regression.
func NewRegression_List(s *capnp.Segment, sz int32) (Regression_List, error) {
	l, err := capnp.NewCompositeList(s, capnp.ObjectSize{DataSize: 24, PointerCount: 3}, sz)
	if err != nil {
		return Regression_List{}, err
	}
	return Regression_List{l}, nil
}

func (s Regression_List) At(i int) Regression           { return Regression{s.List.Struct(i)} }
func (s Regression_List) Set(i int, v Regression) error { return s.List.SetStruct(i, v.Struct) }

// Regression_Promise is a wrapper for a Regression promised by a client call.
type Regression_Promise struct{ *capnp.Pipeline }

func (p Regression_Promise) Struct() (Regression, error) {
	s, err := p.Pipeline.Struct()
	return Regression{s}, err
}

func (p Regression_Promise) Base() PlaneBase_Promise {
	return PlaneBase_Promise{Pipeline: p.Pipeline.GetPipeline(0)}
}

type Aircraft struct{ capnp.Struct }
type Aircraft_Which uint16

const (
	Aircraft_Which_void Aircraft_Which = 0
	Aircraft_Which_b737 Aircraft_Which = 1
	Aircraft_Which_a320 Aircraft_Which = 2
	Aircraft_Which_f16  Aircraft_Which = 3
)

func (w Aircraft_Which) String() string {
	const s = "voidb737a320f16"
	switch w {
	case Aircraft_Which_void:
		return s[0:4]
	case Aircraft_Which_b737:
		return s[4:8]
	case Aircraft_Which_a320:
		return s[8:12]
	case Aircraft_Which_f16:
		return s[12:15]

	}
	return "Aircraft_Which(" + strconv.FormatUint(uint64(w), 10) + ")"
}

func NewAircraft(s *capnp.Segment) (Aircraft, error) {
	st, err := capnp.NewStruct(s, capnp.ObjectSize{DataSize: 8, PointerCount: 1})
	if err != nil {
		return Aircraft{}, err
	}
	return Aircraft{st}, nil
}

func NewRootAircraft(s *capnp.Segment) (Aircraft, error) {
	st, err := capnp.NewRootStruct(s, capnp.ObjectSize{DataSize: 8, PointerCount: 1})
	if err != nil {
		return Aircraft{}, err
	}
	return Aircraft{st}, nil
}

func ReadRootAircraft(msg *capnp.Message) (Aircraft, error) {
	root, err := msg.RootPtr()
	if err != nil {
		return Aircraft{}, err
	}
	return Aircraft{root.Struct()}, nil
}

func (s Aircraft) Which() Aircraft_Which {
	return Aircraft_Which(s.Struct.Uint16(0))
}

func (s Aircraft) SetVoid() {
	s.Struct.SetUint16(0, 0)
}

func (s Aircraft) B737() (B737, error) {
	p, err := s.Struct.Ptr(0)
	if err != nil {
		return B737{}, err
	}

	return B737{Struct: p.Struct()}, nil

}

func (s Aircraft) SetB737(v B737) error {
	s.Struct.SetUint16(0, 1)
	return s.Struct.SetPtr(0, v.Struct.ToPtr())
}

// NewB737 sets the b737 field to a newly
// allocated B737 struct, preferring placement in s's segment.
func (s Aircraft) NewB737() (B737, error) {
	s.Struct.SetUint16(0, 1)
	ss, err := NewB737(s.Struct.Segment())
	if err != nil {
		return B737{}, err
	}
	err = s.Struct.SetPtr(0, ss.Struct.ToPtr())
	return ss, err
}

func (s Aircraft) A320() (A320, error) {
	p, err := s.Struct.Ptr(0)
	if err != nil {
		return A320{}, err
	}

	return A320{Struct: p.Struct()}, nil

}

func (s Aircraft) SetA320(v A320) error {
	s.Struct.SetUint16(0, 2)
	return s.Struct.SetPtr(0, v.Struct.ToPtr())
}

// NewA320 sets the a320 field to a newly
// allocated A320 struct, preferring placement in s's segment.
func (s Aircraft) NewA320() (A320, error) {
	s.Struct.SetUint16(0, 2)
	ss, err := NewA320(s.Struct.Segment())
	if err != nil {
		return A320{}, err
	}
	err = s.Struct.SetPtr(0, ss.Struct.ToPtr())
	return ss, err
}

func (s Aircraft) F16() (F16, error) {
	p, err := s.Struct.Ptr(0)
	if err != nil {
		return F16{}, err
	}

	return F16{Struct: p.Struct()}, nil

}

func (s Aircraft) SetF16(v F16) error {
	s.Struct.SetUint16(0, 3)
	return s.Struct.SetPtr(0, v.Struct.ToPtr())
}

// NewF16 sets the f16 field to a newly
// allocated F16 struct, preferring placement in s's segment.
func (s Aircraft) NewF16() (F16, error) {
	s.Struct.SetUint16(0, 3)
	ss, err := NewF16(s.Struct.Segment())
	if err != nil {
		return F16{}, err
	}
	err = s.Struct.SetPtr(0, ss.Struct.ToPtr())
	return ss, err
}

// Aircraft_List is a list of Aircraft.
type Aircraft_List struct{ capnp.List }

// NewAircraft creates a new list of Aircraft.
func NewAircraft_List(s *capnp.Segment, sz int32) (Aircraft_List, error) {
	l, err := capnp.NewCompositeList(s, capnp.ObjectSize{DataSize: 8, PointerCount: 1}, sz)
	if err != nil {
		return Aircraft_List{}, err
	}
	return Aircraft_List{l}, nil
}

func (s Aircraft_List) At(i int) Aircraft           { return Aircraft{s.List.Struct(i)} }
func (s Aircraft_List) Set(i int, v Aircraft) error { return s.List.SetStruct(i, v.Struct) }

// Aircraft_Promise is a wrapper for a Aircraft promised by a client call.
type Aircraft_Promise struct{ *capnp.Pipeline }

func (p Aircraft_Promise) Struct() (Aircraft, error) {
	s, err := p.Pipeline.Struct()
	return Aircraft{s}, err
}

func (p Aircraft_Promise) B737() B737_Promise {
	return B737_Promise{Pipeline: p.Pipeline.GetPipeline(0)}
}

func (p Aircraft_Promise) A320() A320_Promise {
	return A320_Promise{Pipeline: p.Pipeline.GetPipeline(0)}
}

func (p Aircraft_Promise) F16() F16_Promise {
	return F16_Promise{Pipeline: p.Pipeline.GetPipeline(0)}
}

type Z struct{ capnp.Struct }
type Z_Which uint16

const (
	Z_Which_void        Z_Which = 0
	Z_Which_zz          Z_Which = 1
	Z_Which_f64         Z_Which = 2
	Z_Which_f32         Z_Which = 3
	Z_Which_i64         Z_Which = 4
	Z_Which_i32         Z_Which = 5
	Z_Which_i16         Z_Which = 6
	Z_Which_i8          Z_Which = 7
	Z_Which_u64         Z_Which = 8
	Z_Which_u32         Z_Which = 9
	Z_Which_u16         Z_Which = 10
	Z_Which_u8          Z_Which = 11
	Z_Which_bool        Z_Which = 12
	Z_Which_text        Z_Which = 13
	Z_Which_blob        Z_Which = 14
	Z_Which_f64vec      Z_Which = 15
	Z_Which_f32vec      Z_Which = 16
	Z_Which_i64vec      Z_Which = 17
	Z_Which_i32vec      Z_Which = 18
	Z_Which_i16vec      Z_Which = 19
	Z_Which_i8vec       Z_Which = 20
	Z_Which_u64vec      Z_Which = 21
	Z_Which_u32vec      Z_Which = 22
	Z_Which_u16vec      Z_Which = 23
	Z_Which_u8vec       Z_Which = 24
	Z_Which_zvec        Z_Which = 25
	Z_Which_zvecvec     Z_Which = 26
	Z_Which_zdate       Z_Which = 27
	Z_Which_zdata       Z_Which = 28
	Z_Which_aircraftvec Z_Which = 29
	Z_Which_aircraft    Z_Which = 30
	Z_Which_regression  Z_Which = 31
	Z_Which_planebase   Z_Which = 32
	Z_Which_airport     Z_Which = 33
	Z_Which_b737        Z_Which = 34
	Z_Which_a320        Z_Which = 35
	Z_Which_f16         Z_Which = 36
	Z_Which_zdatevec    Z_Which = 37
	Z_Which_zdatavec    Z_Which = 38
	Z_Which_boolvec     Z_Which = 39
)

func (w Z_Which) String() string {
	const s = "voidzzf64f32i64i32i16i8u64u32u16u8booltextblobf64vecf32veci64veci32veci16veci8vecu64vecu32vecu16vecu8veczveczvecveczdatezdataaircraftvecaircraftregressionplanebaseairportb737a320f16zdateveczdatavecboolvec"
	switch w {
	case Z_Which_void:
		return s[0:4]
	case Z_Which_zz:
		return s[4:6]
	case Z_Which_f64:
		return s[6:9]
	case Z_Which_f32:
		return s[9:12]
	case Z_Which_i64:
		return s[12:15]
	case Z_Which_i32:
		return s[15:18]
	case Z_Which_i16:
		return s[18:21]
	case Z_Which_i8:
		return s[21:23]
	case Z_Which_u64:
		return s[23:26]
	case Z_Which_u32:
		return s[26:29]
	case Z_Which_u16:
		return s[29:32]
	case Z_Which_u8:
		return s[32:34]
	case Z_Which_bool:
		return s[34:38]
	case Z_Which_text:
		return s[38:42]
	case Z_Which_blob:
		return s[42:46]
	case Z_Which_f64vec:
		return s[46:52]
	case Z_Which_f32vec:
		return s[52:58]
	case Z_Which_i64vec:
		return s[58:64]
	case Z_Which_i32vec:
		return s[64:70]
	case Z_Which_i16vec:
		return s[70:76]
	case Z_Which_i8vec:
		return s[76:81]
	case Z_Which_u64vec:
		return s[81:87]
	case Z_Which_u32vec:
		return s[87:93]
	case Z_Which_u16vec:
		return s[93:99]
	case Z_Which_u8vec:
		return s[99:104]
	case Z_Which_zvec:
		return s[104:108]
	case Z_Which_zvecvec:
		return s[108:115]
	case Z_Which_zdate:
		return s[115:120]
	case Z_Which_zdata:
		return s[120:125]
	case Z_Which_aircraftvec:
		return s[125:136]
	case Z_Which_aircraft:
		return s[136:144]
	case Z_Which_regression:
		return s[144:154]
	case Z_Which_planebase:
		return s[154:163]
	case Z_Which_airport:
		return s[163:170]
	case Z_Which_b737:
		return s[170:174]
	case Z_Which_a320:
		return s[174:178]
	case Z_Which_f16:
		return s[178:181]
	case Z_Which_zdatevec:
		return s[181:189]
	case Z_Which_zdatavec:
		return s[189:197]
	case Z_Which_boolvec:
		return s[197:204]

	}
	return "Z_Which(" + strconv.FormatUint(uint64(w), 10) + ")"
}

func NewZ(s *capnp.Segment) (Z, error) {
	st, err := capnp.NewStruct(s, capnp.ObjectSize{DataSize: 16, PointerCount: 1})
	if err != nil {
		return Z{}, err
	}
	return Z{st}, nil
}

func NewRootZ(s *capnp.Segment) (Z, error) {
	st, err := capnp.NewRootStruct(s, capnp.ObjectSize{DataSize: 16, PointerCount: 1})
	if err != nil {
		return Z{}, err
	}
	return Z{st}, nil
}

func ReadRootZ(msg *capnp.Message) (Z, error) {
	root, err := msg.RootPtr()
	if err != nil {
		return Z{}, err
	}
	return Z{root.Struct()}, nil
}

func (s Z) Which() Z_Which {
	return Z_Which(s.Struct.Uint16(0))
}

func (s Z) SetVoid() {
	s.Struct.SetUint16(0, 0)
}

func (s Z) Zz() (Z, error) {
	p, err := s.Struct.Ptr(0)
	if err != nil {
		return Z{}, err
	}

	return Z{Struct: p.Struct()}, nil

}

func (s Z) SetZz(v Z) error {
	s.Struct.SetUint16(0, 1)
	return s.Struct.SetPtr(0, v.Struct.ToPtr())
}

// NewZz sets the zz field to a newly
// allocated Z struct, preferring placement in s's segment.
func (s Z) NewZz() (Z, error) {
	s.Struct.SetUint16(0, 1)
	ss, err := NewZ(s.Struct.Segment())
	if err != nil {
		return Z{}, err
	}
	err = s.Struct.SetPtr(0, ss.Struct.ToPtr())
	return ss, err
}

func (s Z) F64() float64 {
	return math.Float64frombits(s.Struct.Uint64(8))
}

func (s Z) SetF64(v float64) {
	s.Struct.SetUint16(0, 2)
	s.Struct.SetUint64(8, math.Float64bits(v))
}

func (s Z) F32() float32 {
	return math.Float32frombits(s.Struct.Uint32(8))
}

func (s Z) SetF32(v float32) {
	s.Struct.SetUint16(0, 3)
	s.Struct.SetUint32(8, math.Float32bits(v))
}

func (s Z) I64() int64 {
	return int64(s.Struct.Uint64(8))
}

func (s Z) SetI64(v int64) {
	s.Struct.SetUint16(0, 4)
	s.Struct.SetUint64(8, uint64(v))
}

func (s Z) I32() int32 {
	return int32(s.Struct.Uint32(8))
}

func (s Z) SetI32(v int32) {
	s.Struct.SetUint16(0, 5)
	s.Struct.SetUint32(8, uint32(v))
}

func (s Z) I16() int16 {
	return int16(s.Struct.Uint16(8))
}

func (s Z) SetI16(v int16) {
	s.Struct.SetUint16(0, 6)
	s.Struct.SetUint16(8, uint16(v))
}

func (s Z) I8() int8 {
	return int8(s.Struct.Uint8(8))
}

func (s Z) SetI8(v int8) {
	s.Struct.SetUint16(0, 7)
	s.Struct.SetUint8(8, uint8(v))
}

func (s Z) U64() uint64 {
	return s.Struct.Uint64(8)
}

func (s Z) SetU64(v uint64) {
	s.Struct.SetUint16(0, 8)
	s.Struct.SetUint64(8, v)
}

func (s Z) U32() uint32 {
	return s.Struct.Uint32(8)
}

func (s Z) SetU32(v uint32) {
	s.Struct.SetUint16(0, 9)
	s.Struct.SetUint32(8, v)
}

func (s Z) U16() uint16 {
	return s.Struct.Uint16(8)
}

func (s Z) SetU16(v uint16) {
	s.Struct.SetUint16(0, 10)
	s.Struct.SetUint16(8, v)
}

func (s Z) U8() uint8 {
	return s.Struct.Uint8(8)
}

func (s Z) SetU8(v uint8) {
	s.Struct.SetUint16(0, 11)
	s.Struct.SetUint8(8, v)
}

func (s Z) Bool() bool {
	return s.Struct.Bit(64)
}

func (s Z) SetBool(v bool) {
	s.Struct.SetUint16(0, 12)
	s.Struct.SetBit(64, v)
}

func (s Z) Text() (string, error) {
	p, err := s.Struct.Ptr(0)
	if err != nil {
		return "", err
	}

	return p.Text(), nil

}

func (s Z) TextBytes() ([]byte, error) {
	p, err := s.Struct.Ptr(0)
	if err != nil {
		return nil, err
	}
<<<<<<< HEAD
	return p.Data(), nil
=======

	return capnp.ToData(p), nil

>>>>>>> dc9ea602
}

func (s Z) SetText(v string) error {
	s.Struct.SetUint16(0, 13)
	t, err := capnp.NewText(s.Struct.Segment(), v)
	if err != nil {
		return err
	}
	return s.Struct.SetPtr(0, t.List.ToPtr())
}

func (s Z) Blob() ([]byte, error) {
	p, err := s.Struct.Ptr(0)
	if err != nil {
		return nil, err
	}

	return []byte(p.Data()), nil

}

func (s Z) SetBlob(v []byte) error {
	s.Struct.SetUint16(0, 14)
	d, err := capnp.NewData(s.Struct.Segment(), []byte(v))
	if err != nil {
		return err
	}
	return s.Struct.SetPtr(0, d.List.ToPtr())
}

func (s Z) F64vec() (capnp.Float64List, error) {
	p, err := s.Struct.Ptr(0)
	if err != nil {
		return capnp.Float64List{}, err
	}

	return capnp.Float64List{List: p.List()}, nil

}

func (s Z) SetF64vec(v capnp.Float64List) error {
	s.Struct.SetUint16(0, 15)
	return s.Struct.SetPtr(0, v.List.ToPtr())
}

func (s Z) F32vec() (capnp.Float32List, error) {
	p, err := s.Struct.Ptr(0)
	if err != nil {
		return capnp.Float32List{}, err
	}

	return capnp.Float32List{List: p.List()}, nil

}

func (s Z) SetF32vec(v capnp.Float32List) error {
	s.Struct.SetUint16(0, 16)
	return s.Struct.SetPtr(0, v.List.ToPtr())
}

func (s Z) I64vec() (capnp.Int64List, error) {
	p, err := s.Struct.Ptr(0)
	if err != nil {
		return capnp.Int64List{}, err
	}

	return capnp.Int64List{List: p.List()}, nil

}

func (s Z) SetI64vec(v capnp.Int64List) error {
	s.Struct.SetUint16(0, 17)
	return s.Struct.SetPtr(0, v.List.ToPtr())
}

func (s Z) I32vec() (capnp.Int32List, error) {
	p, err := s.Struct.Ptr(0)
	if err != nil {
		return capnp.Int32List{}, err
	}

	return capnp.Int32List{List: p.List()}, nil

}

func (s Z) SetI32vec(v capnp.Int32List) error {
	s.Struct.SetUint16(0, 18)
	return s.Struct.SetPtr(0, v.List.ToPtr())
}

func (s Z) I16vec() (capnp.Int16List, error) {
	p, err := s.Struct.Ptr(0)
	if err != nil {
		return capnp.Int16List{}, err
	}

	return capnp.Int16List{List: p.List()}, nil

}

func (s Z) SetI16vec(v capnp.Int16List) error {
	s.Struct.SetUint16(0, 19)
	return s.Struct.SetPtr(0, v.List.ToPtr())
}

func (s Z) I8vec() (capnp.Int8List, error) {
	p, err := s.Struct.Ptr(0)
	if err != nil {
		return capnp.Int8List{}, err
	}

	return capnp.Int8List{List: p.List()}, nil

}

func (s Z) SetI8vec(v capnp.Int8List) error {
	s.Struct.SetUint16(0, 20)
	return s.Struct.SetPtr(0, v.List.ToPtr())
}

func (s Z) U64vec() (capnp.UInt64List, error) {
	p, err := s.Struct.Ptr(0)
	if err != nil {
		return capnp.UInt64List{}, err
	}

	return capnp.UInt64List{List: p.List()}, nil

}

func (s Z) SetU64vec(v capnp.UInt64List) error {
	s.Struct.SetUint16(0, 21)
	return s.Struct.SetPtr(0, v.List.ToPtr())
}

func (s Z) U32vec() (capnp.UInt32List, error) {
	p, err := s.Struct.Ptr(0)
	if err != nil {
		return capnp.UInt32List{}, err
	}

	return capnp.UInt32List{List: p.List()}, nil

}

func (s Z) SetU32vec(v capnp.UInt32List) error {
	s.Struct.SetUint16(0, 22)
	return s.Struct.SetPtr(0, v.List.ToPtr())
}

func (s Z) U16vec() (capnp.UInt16List, error) {
	p, err := s.Struct.Ptr(0)
	if err != nil {
		return capnp.UInt16List{}, err
	}

	return capnp.UInt16List{List: p.List()}, nil

}

func (s Z) SetU16vec(v capnp.UInt16List) error {
	s.Struct.SetUint16(0, 23)
	return s.Struct.SetPtr(0, v.List.ToPtr())
}

func (s Z) U8vec() (capnp.UInt8List, error) {
	p, err := s.Struct.Ptr(0)
	if err != nil {
		return capnp.UInt8List{}, err
	}

	return capnp.UInt8List{List: p.List()}, nil

}

func (s Z) SetU8vec(v capnp.UInt8List) error {
	s.Struct.SetUint16(0, 24)
	return s.Struct.SetPtr(0, v.List.ToPtr())
}

func (s Z) Zvec() (Z_List, error) {
	p, err := s.Struct.Ptr(0)
	if err != nil {
		return Z_List{}, err
	}

	return Z_List{List: p.List()}, nil

}

func (s Z) SetZvec(v Z_List) error {
	s.Struct.SetUint16(0, 25)
	return s.Struct.SetPtr(0, v.List.ToPtr())
}

func (s Z) Zvecvec() (capnp.PointerList, error) {
	p, err := s.Struct.Ptr(0)
	if err != nil {
		return capnp.PointerList{}, err
	}

	return capnp.PointerList{List: p.List()}, nil

}

func (s Z) SetZvecvec(v capnp.PointerList) error {
	s.Struct.SetUint16(0, 26)
	return s.Struct.SetPtr(0, v.List.ToPtr())
}

func (s Z) Zdate() (Zdate, error) {
	p, err := s.Struct.Ptr(0)
	if err != nil {
		return Zdate{}, err
	}

	return Zdate{Struct: p.Struct()}, nil

}

func (s Z) SetZdate(v Zdate) error {
	s.Struct.SetUint16(0, 27)
	return s.Struct.SetPtr(0, v.Struct.ToPtr())
}

// NewZdate sets the zdate field to a newly
// allocated Zdate struct, preferring placement in s's segment.
func (s Z) NewZdate() (Zdate, error) {
	s.Struct.SetUint16(0, 27)
	ss, err := NewZdate(s.Struct.Segment())
	if err != nil {
		return Zdate{}, err
	}
	err = s.Struct.SetPtr(0, ss.Struct.ToPtr())
	return ss, err
}

func (s Z) Zdata() (Zdata, error) {
	p, err := s.Struct.Ptr(0)
	if err != nil {
		return Zdata{}, err
	}

	return Zdata{Struct: p.Struct()}, nil

}

func (s Z) SetZdata(v Zdata) error {
	s.Struct.SetUint16(0, 28)
	return s.Struct.SetPtr(0, v.Struct.ToPtr())
}

// NewZdata sets the zdata field to a newly
// allocated Zdata struct, preferring placement in s's segment.
func (s Z) NewZdata() (Zdata, error) {
	s.Struct.SetUint16(0, 28)
	ss, err := NewZdata(s.Struct.Segment())
	if err != nil {
		return Zdata{}, err
	}
	err = s.Struct.SetPtr(0, ss.Struct.ToPtr())
	return ss, err
}

func (s Z) Aircraftvec() (Aircraft_List, error) {
	p, err := s.Struct.Ptr(0)
	if err != nil {
		return Aircraft_List{}, err
	}

	return Aircraft_List{List: p.List()}, nil

}

func (s Z) SetAircraftvec(v Aircraft_List) error {
	s.Struct.SetUint16(0, 29)
	return s.Struct.SetPtr(0, v.List.ToPtr())
}

func (s Z) Aircraft() (Aircraft, error) {
	p, err := s.Struct.Ptr(0)
	if err != nil {
		return Aircraft{}, err
	}

	return Aircraft{Struct: p.Struct()}, nil

}

func (s Z) SetAircraft(v Aircraft) error {
	s.Struct.SetUint16(0, 30)
	return s.Struct.SetPtr(0, v.Struct.ToPtr())
}

// NewAircraft sets the aircraft field to a newly
// allocated Aircraft struct, preferring placement in s's segment.
func (s Z) NewAircraft() (Aircraft, error) {
	s.Struct.SetUint16(0, 30)
	ss, err := NewAircraft(s.Struct.Segment())
	if err != nil {
		return Aircraft{}, err
	}
	err = s.Struct.SetPtr(0, ss.Struct.ToPtr())
	return ss, err
}

func (s Z) Regression() (Regression, error) {
	p, err := s.Struct.Ptr(0)
	if err != nil {
		return Regression{}, err
	}

	return Regression{Struct: p.Struct()}, nil

}

func (s Z) SetRegression(v Regression) error {
	s.Struct.SetUint16(0, 31)
	return s.Struct.SetPtr(0, v.Struct.ToPtr())
}

// NewRegression sets the regression field to a newly
// allocated Regression struct, preferring placement in s's segment.
func (s Z) NewRegression() (Regression, error) {
	s.Struct.SetUint16(0, 31)
	ss, err := NewRegression(s.Struct.Segment())
	if err != nil {
		return Regression{}, err
	}
	err = s.Struct.SetPtr(0, ss.Struct.ToPtr())
	return ss, err
}

func (s Z) Planebase() (PlaneBase, error) {
	p, err := s.Struct.Ptr(0)
	if err != nil {
		return PlaneBase{}, err
	}

	return PlaneBase{Struct: p.Struct()}, nil

}

func (s Z) SetPlanebase(v PlaneBase) error {
	s.Struct.SetUint16(0, 32)
	return s.Struct.SetPtr(0, v.Struct.ToPtr())
}

// NewPlanebase sets the planebase field to a newly
// allocated PlaneBase struct, preferring placement in s's segment.
func (s Z) NewPlanebase() (PlaneBase, error) {
	s.Struct.SetUint16(0, 32)
	ss, err := NewPlaneBase(s.Struct.Segment())
	if err != nil {
		return PlaneBase{}, err
	}
	err = s.Struct.SetPtr(0, ss.Struct.ToPtr())
	return ss, err
}

func (s Z) Airport() Airport {
	return Airport(s.Struct.Uint16(8))
}

func (s Z) SetAirport(v Airport) {
	s.Struct.SetUint16(0, 33)
	s.Struct.SetUint16(8, uint16(v))
}

func (s Z) B737() (B737, error) {
	p, err := s.Struct.Ptr(0)
	if err != nil {
		return B737{}, err
	}

	return B737{Struct: p.Struct()}, nil

}

func (s Z) SetB737(v B737) error {
	s.Struct.SetUint16(0, 34)
	return s.Struct.SetPtr(0, v.Struct.ToPtr())
}

// NewB737 sets the b737 field to a newly
// allocated B737 struct, preferring placement in s's segment.
func (s Z) NewB737() (B737, error) {
	s.Struct.SetUint16(0, 34)
	ss, err := NewB737(s.Struct.Segment())
	if err != nil {
		return B737{}, err
	}
	err = s.Struct.SetPtr(0, ss.Struct.ToPtr())
	return ss, err
}

func (s Z) A320() (A320, error) {
	p, err := s.Struct.Ptr(0)
	if err != nil {
		return A320{}, err
	}

	return A320{Struct: p.Struct()}, nil

}

func (s Z) SetA320(v A320) error {
	s.Struct.SetUint16(0, 35)
	return s.Struct.SetPtr(0, v.Struct.ToPtr())
}

// NewA320 sets the a320 field to a newly
// allocated A320 struct, preferring placement in s's segment.
func (s Z) NewA320() (A320, error) {
	s.Struct.SetUint16(0, 35)
	ss, err := NewA320(s.Struct.Segment())
	if err != nil {
		return A320{}, err
	}
	err = s.Struct.SetPtr(0, ss.Struct.ToPtr())
	return ss, err
}

func (s Z) F16() (F16, error) {
	p, err := s.Struct.Ptr(0)
	if err != nil {
		return F16{}, err
	}

	return F16{Struct: p.Struct()}, nil

}

func (s Z) SetF16(v F16) error {
	s.Struct.SetUint16(0, 36)
	return s.Struct.SetPtr(0, v.Struct.ToPtr())
}

// NewF16 sets the f16 field to a newly
// allocated F16 struct, preferring placement in s's segment.
func (s Z) NewF16() (F16, error) {
	s.Struct.SetUint16(0, 36)
	ss, err := NewF16(s.Struct.Segment())
	if err != nil {
		return F16{}, err
	}
	err = s.Struct.SetPtr(0, ss.Struct.ToPtr())
	return ss, err
}

func (s Z) Zdatevec() (Zdate_List, error) {
	p, err := s.Struct.Ptr(0)
	if err != nil {
		return Zdate_List{}, err
	}

	return Zdate_List{List: p.List()}, nil

}

func (s Z) SetZdatevec(v Zdate_List) error {
	s.Struct.SetUint16(0, 37)
	return s.Struct.SetPtr(0, v.List.ToPtr())
}

func (s Z) Zdatavec() (Zdata_List, error) {
	p, err := s.Struct.Ptr(0)
	if err != nil {
		return Zdata_List{}, err
	}

	return Zdata_List{List: p.List()}, nil

}

func (s Z) SetZdatavec(v Zdata_List) error {
	s.Struct.SetUint16(0, 38)
	return s.Struct.SetPtr(0, v.List.ToPtr())
}

func (s Z) Boolvec() (capnp.BitList, error) {
	p, err := s.Struct.Ptr(0)
	if err != nil {
		return capnp.BitList{}, err
	}

	return capnp.BitList{List: p.List()}, nil

}

func (s Z) SetBoolvec(v capnp.BitList) error {
	s.Struct.SetUint16(0, 39)
	return s.Struct.SetPtr(0, v.List.ToPtr())
}

// Z_List is a list of Z.
type Z_List struct{ capnp.List }

// NewZ creates a new list of Z.
func NewZ_List(s *capnp.Segment, sz int32) (Z_List, error) {
	l, err := capnp.NewCompositeList(s, capnp.ObjectSize{DataSize: 16, PointerCount: 1}, sz)
	if err != nil {
		return Z_List{}, err
	}
	return Z_List{l}, nil
}

func (s Z_List) At(i int) Z           { return Z{s.List.Struct(i)} }
func (s Z_List) Set(i int, v Z) error { return s.List.SetStruct(i, v.Struct) }

// Z_Promise is a wrapper for a Z promised by a client call.
type Z_Promise struct{ *capnp.Pipeline }

func (p Z_Promise) Struct() (Z, error) {
	s, err := p.Pipeline.Struct()
	return Z{s}, err
}

func (p Z_Promise) Zz() Z_Promise {
	return Z_Promise{Pipeline: p.Pipeline.GetPipeline(0)}
}

func (p Z_Promise) Zdate() Zdate_Promise {
	return Zdate_Promise{Pipeline: p.Pipeline.GetPipeline(0)}
}

func (p Z_Promise) Zdata() Zdata_Promise {
	return Zdata_Promise{Pipeline: p.Pipeline.GetPipeline(0)}
}

func (p Z_Promise) Aircraft() Aircraft_Promise {
	return Aircraft_Promise{Pipeline: p.Pipeline.GetPipeline(0)}
}

func (p Z_Promise) Regression() Regression_Promise {
	return Regression_Promise{Pipeline: p.Pipeline.GetPipeline(0)}
}

func (p Z_Promise) Planebase() PlaneBase_Promise {
	return PlaneBase_Promise{Pipeline: p.Pipeline.GetPipeline(0)}
}

func (p Z_Promise) B737() B737_Promise {
	return B737_Promise{Pipeline: p.Pipeline.GetPipeline(0)}
}

func (p Z_Promise) A320() A320_Promise {
	return A320_Promise{Pipeline: p.Pipeline.GetPipeline(0)}
}

func (p Z_Promise) F16() F16_Promise {
	return F16_Promise{Pipeline: p.Pipeline.GetPipeline(0)}
}

type Counter struct{ capnp.Struct }

func NewCounter(s *capnp.Segment) (Counter, error) {
	st, err := capnp.NewStruct(s, capnp.ObjectSize{DataSize: 8, PointerCount: 2})
	if err != nil {
		return Counter{}, err
	}
	return Counter{st}, nil
}

func NewRootCounter(s *capnp.Segment) (Counter, error) {
	st, err := capnp.NewRootStruct(s, capnp.ObjectSize{DataSize: 8, PointerCount: 2})
	if err != nil {
		return Counter{}, err
	}
	return Counter{st}, nil
}

func ReadRootCounter(msg *capnp.Message) (Counter, error) {
	root, err := msg.RootPtr()
	if err != nil {
		return Counter{}, err
	}
	return Counter{root.Struct()}, nil
}

func (s Counter) Size() int64 {
	return int64(s.Struct.Uint64(0))
}

func (s Counter) SetSize(v int64) {

	s.Struct.SetUint64(0, uint64(v))
}

func (s Counter) Words() (string, error) {
	p, err := s.Struct.Ptr(0)
	if err != nil {
		return "", err
	}

	return p.Text(), nil

}

func (s Counter) WordsBytes() ([]byte, error) {
	p, err := s.Struct.Ptr(0)
	if err != nil {
		return nil, err
	}
<<<<<<< HEAD
	return p.Data(), nil
=======

	return capnp.ToData(p), nil

>>>>>>> dc9ea602
}

func (s Counter) SetWords(v string) error {

	t, err := capnp.NewText(s.Struct.Segment(), v)
	if err != nil {
		return err
	}
	return s.Struct.SetPtr(0, t.List.ToPtr())
}

func (s Counter) Wordlist() (capnp.TextList, error) {
	p, err := s.Struct.Ptr(1)
	if err != nil {
		return capnp.TextList{}, err
	}

	return capnp.TextList{List: p.List()}, nil

}

func (s Counter) SetWordlist(v capnp.TextList) error {

	return s.Struct.SetPtr(1, v.List.ToPtr())
}

// Counter_List is a list of Counter.
type Counter_List struct{ capnp.List }

// NewCounter creates a new list of Counter.
func NewCounter_List(s *capnp.Segment, sz int32) (Counter_List, error) {
	l, err := capnp.NewCompositeList(s, capnp.ObjectSize{DataSize: 8, PointerCount: 2}, sz)
	if err != nil {
		return Counter_List{}, err
	}
	return Counter_List{l}, nil
}

func (s Counter_List) At(i int) Counter           { return Counter{s.List.Struct(i)} }
func (s Counter_List) Set(i int, v Counter) error { return s.List.SetStruct(i, v.Struct) }

// Counter_Promise is a wrapper for a Counter promised by a client call.
type Counter_Promise struct{ *capnp.Pipeline }

func (p Counter_Promise) Struct() (Counter, error) {
	s, err := p.Pipeline.Struct()
	return Counter{s}, err
}

type Bag struct{ capnp.Struct }

func NewBag(s *capnp.Segment) (Bag, error) {
	st, err := capnp.NewStruct(s, capnp.ObjectSize{DataSize: 0, PointerCount: 1})
	if err != nil {
		return Bag{}, err
	}
	return Bag{st}, nil
}

func NewRootBag(s *capnp.Segment) (Bag, error) {
	st, err := capnp.NewRootStruct(s, capnp.ObjectSize{DataSize: 0, PointerCount: 1})
	if err != nil {
		return Bag{}, err
	}
	return Bag{st}, nil
}

func ReadRootBag(msg *capnp.Message) (Bag, error) {
	root, err := msg.RootPtr()
	if err != nil {
		return Bag{}, err
	}
	return Bag{root.Struct()}, nil
}

func (s Bag) Counter() (Counter, error) {
	p, err := s.Struct.Ptr(0)
	if err != nil {
		return Counter{}, err
	}

	return Counter{Struct: p.Struct()}, nil

}

func (s Bag) SetCounter(v Counter) error {

	return s.Struct.SetPtr(0, v.Struct.ToPtr())
}

// NewCounter sets the counter field to a newly
// allocated Counter struct, preferring placement in s's segment.
func (s Bag) NewCounter() (Counter, error) {

	ss, err := NewCounter(s.Struct.Segment())
	if err != nil {
		return Counter{}, err
	}
	err = s.Struct.SetPtr(0, ss.Struct.ToPtr())
	return ss, err
}

// Bag_List is a list of Bag.
type Bag_List struct{ capnp.List }

// NewBag creates a new list of Bag.
func NewBag_List(s *capnp.Segment, sz int32) (Bag_List, error) {
	l, err := capnp.NewCompositeList(s, capnp.ObjectSize{DataSize: 0, PointerCount: 1}, sz)
	if err != nil {
		return Bag_List{}, err
	}
	return Bag_List{l}, nil
}

func (s Bag_List) At(i int) Bag           { return Bag{s.List.Struct(i)} }
func (s Bag_List) Set(i int, v Bag) error { return s.List.SetStruct(i, v.Struct) }

// Bag_Promise is a wrapper for a Bag promised by a client call.
type Bag_Promise struct{ *capnp.Pipeline }

func (p Bag_Promise) Struct() (Bag, error) {
	s, err := p.Pipeline.Struct()
	return Bag{s}, err
}

func (p Bag_Promise) Counter() Counter_Promise {
	return Counter_Promise{Pipeline: p.Pipeline.GetPipeline(0)}
}

type Zserver struct{ capnp.Struct }

func NewZserver(s *capnp.Segment) (Zserver, error) {
	st, err := capnp.NewStruct(s, capnp.ObjectSize{DataSize: 0, PointerCount: 1})
	if err != nil {
		return Zserver{}, err
	}
	return Zserver{st}, nil
}

func NewRootZserver(s *capnp.Segment) (Zserver, error) {
	st, err := capnp.NewRootStruct(s, capnp.ObjectSize{DataSize: 0, PointerCount: 1})
	if err != nil {
		return Zserver{}, err
	}
	return Zserver{st}, nil
}

func ReadRootZserver(msg *capnp.Message) (Zserver, error) {
	root, err := msg.RootPtr()
	if err != nil {
		return Zserver{}, err
	}
	return Zserver{root.Struct()}, nil
}

func (s Zserver) Waitingjobs() (Zjob_List, error) {
	p, err := s.Struct.Ptr(0)
	if err != nil {
		return Zjob_List{}, err
	}

	return Zjob_List{List: p.List()}, nil

}

func (s Zserver) SetWaitingjobs(v Zjob_List) error {

	return s.Struct.SetPtr(0, v.List.ToPtr())
}

// Zserver_List is a list of Zserver.
type Zserver_List struct{ capnp.List }

// NewZserver creates a new list of Zserver.
func NewZserver_List(s *capnp.Segment, sz int32) (Zserver_List, error) {
	l, err := capnp.NewCompositeList(s, capnp.ObjectSize{DataSize: 0, PointerCount: 1}, sz)
	if err != nil {
		return Zserver_List{}, err
	}
	return Zserver_List{l}, nil
}

func (s Zserver_List) At(i int) Zserver           { return Zserver{s.List.Struct(i)} }
func (s Zserver_List) Set(i int, v Zserver) error { return s.List.SetStruct(i, v.Struct) }

// Zserver_Promise is a wrapper for a Zserver promised by a client call.
type Zserver_Promise struct{ *capnp.Pipeline }

func (p Zserver_Promise) Struct() (Zserver, error) {
	s, err := p.Pipeline.Struct()
	return Zserver{s}, err
}

type Zjob struct{ capnp.Struct }

func NewZjob(s *capnp.Segment) (Zjob, error) {
	st, err := capnp.NewStruct(s, capnp.ObjectSize{DataSize: 0, PointerCount: 2})
	if err != nil {
		return Zjob{}, err
	}
	return Zjob{st}, nil
}

func NewRootZjob(s *capnp.Segment) (Zjob, error) {
	st, err := capnp.NewRootStruct(s, capnp.ObjectSize{DataSize: 0, PointerCount: 2})
	if err != nil {
		return Zjob{}, err
	}
	return Zjob{st}, nil
}

func ReadRootZjob(msg *capnp.Message) (Zjob, error) {
	root, err := msg.RootPtr()
	if err != nil {
		return Zjob{}, err
	}
	return Zjob{root.Struct()}, nil
}

func (s Zjob) Cmd() (string, error) {
	p, err := s.Struct.Ptr(0)
	if err != nil {
		return "", err
	}

	return p.Text(), nil

}

func (s Zjob) CmdBytes() ([]byte, error) {
	p, err := s.Struct.Ptr(0)
	if err != nil {
		return nil, err
	}
<<<<<<< HEAD
	return p.Data(), nil
=======

	return capnp.ToData(p), nil

>>>>>>> dc9ea602
}

func (s Zjob) SetCmd(v string) error {

	t, err := capnp.NewText(s.Struct.Segment(), v)
	if err != nil {
		return err
	}
	return s.Struct.SetPtr(0, t.List.ToPtr())
}

func (s Zjob) Args() (capnp.TextList, error) {
	p, err := s.Struct.Ptr(1)
	if err != nil {
		return capnp.TextList{}, err
	}

	return capnp.TextList{List: p.List()}, nil

}

func (s Zjob) SetArgs(v capnp.TextList) error {

	return s.Struct.SetPtr(1, v.List.ToPtr())
}

// Zjob_List is a list of Zjob.
type Zjob_List struct{ capnp.List }

// NewZjob creates a new list of Zjob.
func NewZjob_List(s *capnp.Segment, sz int32) (Zjob_List, error) {
	l, err := capnp.NewCompositeList(s, capnp.ObjectSize{DataSize: 0, PointerCount: 2}, sz)
	if err != nil {
		return Zjob_List{}, err
	}
	return Zjob_List{l}, nil
}

func (s Zjob_List) At(i int) Zjob           { return Zjob{s.List.Struct(i)} }
func (s Zjob_List) Set(i int, v Zjob) error { return s.List.SetStruct(i, v.Struct) }

// Zjob_Promise is a wrapper for a Zjob promised by a client call.
type Zjob_Promise struct{ *capnp.Pipeline }

func (p Zjob_Promise) Struct() (Zjob, error) {
	s, err := p.Pipeline.Struct()
	return Zjob{s}, err
}

type VerEmpty struct{ capnp.Struct }

func NewVerEmpty(s *capnp.Segment) (VerEmpty, error) {
	st, err := capnp.NewStruct(s, capnp.ObjectSize{DataSize: 0, PointerCount: 0})
	if err != nil {
		return VerEmpty{}, err
	}
	return VerEmpty{st}, nil
}

func NewRootVerEmpty(s *capnp.Segment) (VerEmpty, error) {
	st, err := capnp.NewRootStruct(s, capnp.ObjectSize{DataSize: 0, PointerCount: 0})
	if err != nil {
		return VerEmpty{}, err
	}
	return VerEmpty{st}, nil
}

func ReadRootVerEmpty(msg *capnp.Message) (VerEmpty, error) {
	root, err := msg.RootPtr()
	if err != nil {
		return VerEmpty{}, err
	}
	return VerEmpty{root.Struct()}, nil
}

// VerEmpty_List is a list of VerEmpty.
type VerEmpty_List struct{ capnp.List }

// NewVerEmpty creates a new list of VerEmpty.
func NewVerEmpty_List(s *capnp.Segment, sz int32) (VerEmpty_List, error) {
	l, err := capnp.NewCompositeList(s, capnp.ObjectSize{DataSize: 0, PointerCount: 0}, sz)
	if err != nil {
		return VerEmpty_List{}, err
	}
	return VerEmpty_List{l}, nil
}

func (s VerEmpty_List) At(i int) VerEmpty           { return VerEmpty{s.List.Struct(i)} }
func (s VerEmpty_List) Set(i int, v VerEmpty) error { return s.List.SetStruct(i, v.Struct) }

// VerEmpty_Promise is a wrapper for a VerEmpty promised by a client call.
type VerEmpty_Promise struct{ *capnp.Pipeline }

func (p VerEmpty_Promise) Struct() (VerEmpty, error) {
	s, err := p.Pipeline.Struct()
	return VerEmpty{s}, err
}

type VerOneData struct{ capnp.Struct }

func NewVerOneData(s *capnp.Segment) (VerOneData, error) {
	st, err := capnp.NewStruct(s, capnp.ObjectSize{DataSize: 8, PointerCount: 0})
	if err != nil {
		return VerOneData{}, err
	}
	return VerOneData{st}, nil
}

func NewRootVerOneData(s *capnp.Segment) (VerOneData, error) {
	st, err := capnp.NewRootStruct(s, capnp.ObjectSize{DataSize: 8, PointerCount: 0})
	if err != nil {
		return VerOneData{}, err
	}
	return VerOneData{st}, nil
}

func ReadRootVerOneData(msg *capnp.Message) (VerOneData, error) {
	root, err := msg.RootPtr()
	if err != nil {
		return VerOneData{}, err
	}
	return VerOneData{root.Struct()}, nil
}

func (s VerOneData) Val() int16 {
	return int16(s.Struct.Uint16(0))
}

func (s VerOneData) SetVal(v int16) {

	s.Struct.SetUint16(0, uint16(v))
}

// VerOneData_List is a list of VerOneData.
type VerOneData_List struct{ capnp.List }

// NewVerOneData creates a new list of VerOneData.
func NewVerOneData_List(s *capnp.Segment, sz int32) (VerOneData_List, error) {
	l, err := capnp.NewCompositeList(s, capnp.ObjectSize{DataSize: 8, PointerCount: 0}, sz)
	if err != nil {
		return VerOneData_List{}, err
	}
	return VerOneData_List{l}, nil
}

func (s VerOneData_List) At(i int) VerOneData           { return VerOneData{s.List.Struct(i)} }
func (s VerOneData_List) Set(i int, v VerOneData) error { return s.List.SetStruct(i, v.Struct) }

// VerOneData_Promise is a wrapper for a VerOneData promised by a client call.
type VerOneData_Promise struct{ *capnp.Pipeline }

func (p VerOneData_Promise) Struct() (VerOneData, error) {
	s, err := p.Pipeline.Struct()
	return VerOneData{s}, err
}

type VerTwoData struct{ capnp.Struct }

func NewVerTwoData(s *capnp.Segment) (VerTwoData, error) {
	st, err := capnp.NewStruct(s, capnp.ObjectSize{DataSize: 16, PointerCount: 0})
	if err != nil {
		return VerTwoData{}, err
	}
	return VerTwoData{st}, nil
}

func NewRootVerTwoData(s *capnp.Segment) (VerTwoData, error) {
	st, err := capnp.NewRootStruct(s, capnp.ObjectSize{DataSize: 16, PointerCount: 0})
	if err != nil {
		return VerTwoData{}, err
	}
	return VerTwoData{st}, nil
}

func ReadRootVerTwoData(msg *capnp.Message) (VerTwoData, error) {
	root, err := msg.RootPtr()
	if err != nil {
		return VerTwoData{}, err
	}
	return VerTwoData{root.Struct()}, nil
}

func (s VerTwoData) Val() int16 {
	return int16(s.Struct.Uint16(0))
}

func (s VerTwoData) SetVal(v int16) {

	s.Struct.SetUint16(0, uint16(v))
}

func (s VerTwoData) Duo() int64 {
	return int64(s.Struct.Uint64(8))
}

func (s VerTwoData) SetDuo(v int64) {

	s.Struct.SetUint64(8, uint64(v))
}

// VerTwoData_List is a list of VerTwoData.
type VerTwoData_List struct{ capnp.List }

// NewVerTwoData creates a new list of VerTwoData.
func NewVerTwoData_List(s *capnp.Segment, sz int32) (VerTwoData_List, error) {
	l, err := capnp.NewCompositeList(s, capnp.ObjectSize{DataSize: 16, PointerCount: 0}, sz)
	if err != nil {
		return VerTwoData_List{}, err
	}
	return VerTwoData_List{l}, nil
}

func (s VerTwoData_List) At(i int) VerTwoData           { return VerTwoData{s.List.Struct(i)} }
func (s VerTwoData_List) Set(i int, v VerTwoData) error { return s.List.SetStruct(i, v.Struct) }

// VerTwoData_Promise is a wrapper for a VerTwoData promised by a client call.
type VerTwoData_Promise struct{ *capnp.Pipeline }

func (p VerTwoData_Promise) Struct() (VerTwoData, error) {
	s, err := p.Pipeline.Struct()
	return VerTwoData{s}, err
}

type VerOnePtr struct{ capnp.Struct }

func NewVerOnePtr(s *capnp.Segment) (VerOnePtr, error) {
	st, err := capnp.NewStruct(s, capnp.ObjectSize{DataSize: 0, PointerCount: 1})
	if err != nil {
		return VerOnePtr{}, err
	}
	return VerOnePtr{st}, nil
}

func NewRootVerOnePtr(s *capnp.Segment) (VerOnePtr, error) {
	st, err := capnp.NewRootStruct(s, capnp.ObjectSize{DataSize: 0, PointerCount: 1})
	if err != nil {
		return VerOnePtr{}, err
	}
	return VerOnePtr{st}, nil
}

func ReadRootVerOnePtr(msg *capnp.Message) (VerOnePtr, error) {
	root, err := msg.RootPtr()
	if err != nil {
		return VerOnePtr{}, err
	}
	return VerOnePtr{root.Struct()}, nil
}

func (s VerOnePtr) Ptr() (VerOneData, error) {
	p, err := s.Struct.Ptr(0)
	if err != nil {
		return VerOneData{}, err
	}

	return VerOneData{Struct: p.Struct()}, nil

}

func (s VerOnePtr) SetPtr(v VerOneData) error {

	return s.Struct.SetPtr(0, v.Struct.ToPtr())
}

// NewPtr sets the ptr field to a newly
// allocated VerOneData struct, preferring placement in s's segment.
func (s VerOnePtr) NewPtr() (VerOneData, error) {

	ss, err := NewVerOneData(s.Struct.Segment())
	if err != nil {
		return VerOneData{}, err
	}
	err = s.Struct.SetPtr(0, ss.Struct.ToPtr())
	return ss, err
}

// VerOnePtr_List is a list of VerOnePtr.
type VerOnePtr_List struct{ capnp.List }

// NewVerOnePtr creates a new list of VerOnePtr.
func NewVerOnePtr_List(s *capnp.Segment, sz int32) (VerOnePtr_List, error) {
	l, err := capnp.NewCompositeList(s, capnp.ObjectSize{DataSize: 0, PointerCount: 1}, sz)
	if err != nil {
		return VerOnePtr_List{}, err
	}
	return VerOnePtr_List{l}, nil
}

func (s VerOnePtr_List) At(i int) VerOnePtr           { return VerOnePtr{s.List.Struct(i)} }
func (s VerOnePtr_List) Set(i int, v VerOnePtr) error { return s.List.SetStruct(i, v.Struct) }

// VerOnePtr_Promise is a wrapper for a VerOnePtr promised by a client call.
type VerOnePtr_Promise struct{ *capnp.Pipeline }

func (p VerOnePtr_Promise) Struct() (VerOnePtr, error) {
	s, err := p.Pipeline.Struct()
	return VerOnePtr{s}, err
}

func (p VerOnePtr_Promise) Ptr() VerOneData_Promise {
	return VerOneData_Promise{Pipeline: p.Pipeline.GetPipeline(0)}
}

type VerTwoPtr struct{ capnp.Struct }

func NewVerTwoPtr(s *capnp.Segment) (VerTwoPtr, error) {
	st, err := capnp.NewStruct(s, capnp.ObjectSize{DataSize: 0, PointerCount: 2})
	if err != nil {
		return VerTwoPtr{}, err
	}
	return VerTwoPtr{st}, nil
}

func NewRootVerTwoPtr(s *capnp.Segment) (VerTwoPtr, error) {
	st, err := capnp.NewRootStruct(s, capnp.ObjectSize{DataSize: 0, PointerCount: 2})
	if err != nil {
		return VerTwoPtr{}, err
	}
	return VerTwoPtr{st}, nil
}

func ReadRootVerTwoPtr(msg *capnp.Message) (VerTwoPtr, error) {
	root, err := msg.RootPtr()
	if err != nil {
		return VerTwoPtr{}, err
	}
	return VerTwoPtr{root.Struct()}, nil
}

func (s VerTwoPtr) Ptr1() (VerOneData, error) {
	p, err := s.Struct.Ptr(0)
	if err != nil {
		return VerOneData{}, err
	}

	return VerOneData{Struct: p.Struct()}, nil

}

func (s VerTwoPtr) SetPtr1(v VerOneData) error {

	return s.Struct.SetPtr(0, v.Struct.ToPtr())
}

// NewPtr1 sets the ptr1 field to a newly
// allocated VerOneData struct, preferring placement in s's segment.
func (s VerTwoPtr) NewPtr1() (VerOneData, error) {

	ss, err := NewVerOneData(s.Struct.Segment())
	if err != nil {
		return VerOneData{}, err
	}
	err = s.Struct.SetPtr(0, ss.Struct.ToPtr())
	return ss, err
}

func (s VerTwoPtr) Ptr2() (VerOneData, error) {
	p, err := s.Struct.Ptr(1)
	if err != nil {
		return VerOneData{}, err
	}

	return VerOneData{Struct: p.Struct()}, nil

}

func (s VerTwoPtr) SetPtr2(v VerOneData) error {

	return s.Struct.SetPtr(1, v.Struct.ToPtr())
}

// NewPtr2 sets the ptr2 field to a newly
// allocated VerOneData struct, preferring placement in s's segment.
func (s VerTwoPtr) NewPtr2() (VerOneData, error) {

	ss, err := NewVerOneData(s.Struct.Segment())
	if err != nil {
		return VerOneData{}, err
	}
	err = s.Struct.SetPtr(1, ss.Struct.ToPtr())
	return ss, err
}

// VerTwoPtr_List is a list of VerTwoPtr.
type VerTwoPtr_List struct{ capnp.List }

// NewVerTwoPtr creates a new list of VerTwoPtr.
func NewVerTwoPtr_List(s *capnp.Segment, sz int32) (VerTwoPtr_List, error) {
	l, err := capnp.NewCompositeList(s, capnp.ObjectSize{DataSize: 0, PointerCount: 2}, sz)
	if err != nil {
		return VerTwoPtr_List{}, err
	}
	return VerTwoPtr_List{l}, nil
}

func (s VerTwoPtr_List) At(i int) VerTwoPtr           { return VerTwoPtr{s.List.Struct(i)} }
func (s VerTwoPtr_List) Set(i int, v VerTwoPtr) error { return s.List.SetStruct(i, v.Struct) }

// VerTwoPtr_Promise is a wrapper for a VerTwoPtr promised by a client call.
type VerTwoPtr_Promise struct{ *capnp.Pipeline }

func (p VerTwoPtr_Promise) Struct() (VerTwoPtr, error) {
	s, err := p.Pipeline.Struct()
	return VerTwoPtr{s}, err
}

func (p VerTwoPtr_Promise) Ptr1() VerOneData_Promise {
	return VerOneData_Promise{Pipeline: p.Pipeline.GetPipeline(0)}
}

func (p VerTwoPtr_Promise) Ptr2() VerOneData_Promise {
	return VerOneData_Promise{Pipeline: p.Pipeline.GetPipeline(1)}
}

type VerTwoDataTwoPtr struct{ capnp.Struct }

func NewVerTwoDataTwoPtr(s *capnp.Segment) (VerTwoDataTwoPtr, error) {
	st, err := capnp.NewStruct(s, capnp.ObjectSize{DataSize: 16, PointerCount: 2})
	if err != nil {
		return VerTwoDataTwoPtr{}, err
	}
	return VerTwoDataTwoPtr{st}, nil
}

func NewRootVerTwoDataTwoPtr(s *capnp.Segment) (VerTwoDataTwoPtr, error) {
	st, err := capnp.NewRootStruct(s, capnp.ObjectSize{DataSize: 16, PointerCount: 2})
	if err != nil {
		return VerTwoDataTwoPtr{}, err
	}
	return VerTwoDataTwoPtr{st}, nil
}

func ReadRootVerTwoDataTwoPtr(msg *capnp.Message) (VerTwoDataTwoPtr, error) {
	root, err := msg.RootPtr()
	if err != nil {
		return VerTwoDataTwoPtr{}, err
	}
	return VerTwoDataTwoPtr{root.Struct()}, nil
}

func (s VerTwoDataTwoPtr) Val() int16 {
	return int16(s.Struct.Uint16(0))
}

func (s VerTwoDataTwoPtr) SetVal(v int16) {

	s.Struct.SetUint16(0, uint16(v))
}

func (s VerTwoDataTwoPtr) Duo() int64 {
	return int64(s.Struct.Uint64(8))
}

func (s VerTwoDataTwoPtr) SetDuo(v int64) {

	s.Struct.SetUint64(8, uint64(v))
}

func (s VerTwoDataTwoPtr) Ptr1() (VerOneData, error) {
	p, err := s.Struct.Ptr(0)
	if err != nil {
		return VerOneData{}, err
	}

	return VerOneData{Struct: p.Struct()}, nil

}

func (s VerTwoDataTwoPtr) SetPtr1(v VerOneData) error {

	return s.Struct.SetPtr(0, v.Struct.ToPtr())
}

// NewPtr1 sets the ptr1 field to a newly
// allocated VerOneData struct, preferring placement in s's segment.
func (s VerTwoDataTwoPtr) NewPtr1() (VerOneData, error) {

	ss, err := NewVerOneData(s.Struct.Segment())
	if err != nil {
		return VerOneData{}, err
	}
	err = s.Struct.SetPtr(0, ss.Struct.ToPtr())
	return ss, err
}

func (s VerTwoDataTwoPtr) Ptr2() (VerOneData, error) {
	p, err := s.Struct.Ptr(1)
	if err != nil {
		return VerOneData{}, err
	}

	return VerOneData{Struct: p.Struct()}, nil

}

func (s VerTwoDataTwoPtr) SetPtr2(v VerOneData) error {

	return s.Struct.SetPtr(1, v.Struct.ToPtr())
}

// NewPtr2 sets the ptr2 field to a newly
// allocated VerOneData struct, preferring placement in s's segment.
func (s VerTwoDataTwoPtr) NewPtr2() (VerOneData, error) {

	ss, err := NewVerOneData(s.Struct.Segment())
	if err != nil {
		return VerOneData{}, err
	}
	err = s.Struct.SetPtr(1, ss.Struct.ToPtr())
	return ss, err
}

// VerTwoDataTwoPtr_List is a list of VerTwoDataTwoPtr.
type VerTwoDataTwoPtr_List struct{ capnp.List }

// NewVerTwoDataTwoPtr creates a new list of VerTwoDataTwoPtr.
func NewVerTwoDataTwoPtr_List(s *capnp.Segment, sz int32) (VerTwoDataTwoPtr_List, error) {
	l, err := capnp.NewCompositeList(s, capnp.ObjectSize{DataSize: 16, PointerCount: 2}, sz)
	if err != nil {
		return VerTwoDataTwoPtr_List{}, err
	}
	return VerTwoDataTwoPtr_List{l}, nil
}

func (s VerTwoDataTwoPtr_List) At(i int) VerTwoDataTwoPtr { return VerTwoDataTwoPtr{s.List.Struct(i)} }
func (s VerTwoDataTwoPtr_List) Set(i int, v VerTwoDataTwoPtr) error {
	return s.List.SetStruct(i, v.Struct)
}

// VerTwoDataTwoPtr_Promise is a wrapper for a VerTwoDataTwoPtr promised by a client call.
type VerTwoDataTwoPtr_Promise struct{ *capnp.Pipeline }

func (p VerTwoDataTwoPtr_Promise) Struct() (VerTwoDataTwoPtr, error) {
	s, err := p.Pipeline.Struct()
	return VerTwoDataTwoPtr{s}, err
}

func (p VerTwoDataTwoPtr_Promise) Ptr1() VerOneData_Promise {
	return VerOneData_Promise{Pipeline: p.Pipeline.GetPipeline(0)}
}

func (p VerTwoDataTwoPtr_Promise) Ptr2() VerOneData_Promise {
	return VerOneData_Promise{Pipeline: p.Pipeline.GetPipeline(1)}
}

type HoldsVerEmptyList struct{ capnp.Struct }

func NewHoldsVerEmptyList(s *capnp.Segment) (HoldsVerEmptyList, error) {
	st, err := capnp.NewStruct(s, capnp.ObjectSize{DataSize: 0, PointerCount: 1})
	if err != nil {
		return HoldsVerEmptyList{}, err
	}
	return HoldsVerEmptyList{st}, nil
}

func NewRootHoldsVerEmptyList(s *capnp.Segment) (HoldsVerEmptyList, error) {
	st, err := capnp.NewRootStruct(s, capnp.ObjectSize{DataSize: 0, PointerCount: 1})
	if err != nil {
		return HoldsVerEmptyList{}, err
	}
	return HoldsVerEmptyList{st}, nil
}

func ReadRootHoldsVerEmptyList(msg *capnp.Message) (HoldsVerEmptyList, error) {
	root, err := msg.RootPtr()
	if err != nil {
		return HoldsVerEmptyList{}, err
	}
	return HoldsVerEmptyList{root.Struct()}, nil
}

func (s HoldsVerEmptyList) Mylist() (VerEmpty_List, error) {
	p, err := s.Struct.Ptr(0)
	if err != nil {
		return VerEmpty_List{}, err
	}

	return VerEmpty_List{List: p.List()}, nil

}

func (s HoldsVerEmptyList) SetMylist(v VerEmpty_List) error {

	return s.Struct.SetPtr(0, v.List.ToPtr())
}

// HoldsVerEmptyList_List is a list of HoldsVerEmptyList.
type HoldsVerEmptyList_List struct{ capnp.List }

// NewHoldsVerEmptyList creates a new list of HoldsVerEmptyList.
func NewHoldsVerEmptyList_List(s *capnp.Segment, sz int32) (HoldsVerEmptyList_List, error) {
	l, err := capnp.NewCompositeList(s, capnp.ObjectSize{DataSize: 0, PointerCount: 1}, sz)
	if err != nil {
		return HoldsVerEmptyList_List{}, err
	}
	return HoldsVerEmptyList_List{l}, nil
}

func (s HoldsVerEmptyList_List) At(i int) HoldsVerEmptyList {
	return HoldsVerEmptyList{s.List.Struct(i)}
}
func (s HoldsVerEmptyList_List) Set(i int, v HoldsVerEmptyList) error {
	return s.List.SetStruct(i, v.Struct)
}

// HoldsVerEmptyList_Promise is a wrapper for a HoldsVerEmptyList promised by a client call.
type HoldsVerEmptyList_Promise struct{ *capnp.Pipeline }

func (p HoldsVerEmptyList_Promise) Struct() (HoldsVerEmptyList, error) {
	s, err := p.Pipeline.Struct()
	return HoldsVerEmptyList{s}, err
}

type HoldsVerOneDataList struct{ capnp.Struct }

func NewHoldsVerOneDataList(s *capnp.Segment) (HoldsVerOneDataList, error) {
	st, err := capnp.NewStruct(s, capnp.ObjectSize{DataSize: 0, PointerCount: 1})
	if err != nil {
		return HoldsVerOneDataList{}, err
	}
	return HoldsVerOneDataList{st}, nil
}

func NewRootHoldsVerOneDataList(s *capnp.Segment) (HoldsVerOneDataList, error) {
	st, err := capnp.NewRootStruct(s, capnp.ObjectSize{DataSize: 0, PointerCount: 1})
	if err != nil {
		return HoldsVerOneDataList{}, err
	}
	return HoldsVerOneDataList{st}, nil
}

func ReadRootHoldsVerOneDataList(msg *capnp.Message) (HoldsVerOneDataList, error) {
	root, err := msg.RootPtr()
	if err != nil {
		return HoldsVerOneDataList{}, err
	}
	return HoldsVerOneDataList{root.Struct()}, nil
}

func (s HoldsVerOneDataList) Mylist() (VerOneData_List, error) {
	p, err := s.Struct.Ptr(0)
	if err != nil {
		return VerOneData_List{}, err
	}

	return VerOneData_List{List: p.List()}, nil

}

func (s HoldsVerOneDataList) SetMylist(v VerOneData_List) error {

	return s.Struct.SetPtr(0, v.List.ToPtr())
}

// HoldsVerOneDataList_List is a list of HoldsVerOneDataList.
type HoldsVerOneDataList_List struct{ capnp.List }

// NewHoldsVerOneDataList creates a new list of HoldsVerOneDataList.
func NewHoldsVerOneDataList_List(s *capnp.Segment, sz int32) (HoldsVerOneDataList_List, error) {
	l, err := capnp.NewCompositeList(s, capnp.ObjectSize{DataSize: 0, PointerCount: 1}, sz)
	if err != nil {
		return HoldsVerOneDataList_List{}, err
	}
	return HoldsVerOneDataList_List{l}, nil
}

func (s HoldsVerOneDataList_List) At(i int) HoldsVerOneDataList {
	return HoldsVerOneDataList{s.List.Struct(i)}
}
func (s HoldsVerOneDataList_List) Set(i int, v HoldsVerOneDataList) error {
	return s.List.SetStruct(i, v.Struct)
}

// HoldsVerOneDataList_Promise is a wrapper for a HoldsVerOneDataList promised by a client call.
type HoldsVerOneDataList_Promise struct{ *capnp.Pipeline }

func (p HoldsVerOneDataList_Promise) Struct() (HoldsVerOneDataList, error) {
	s, err := p.Pipeline.Struct()
	return HoldsVerOneDataList{s}, err
}

type HoldsVerTwoDataList struct{ capnp.Struct }

func NewHoldsVerTwoDataList(s *capnp.Segment) (HoldsVerTwoDataList, error) {
	st, err := capnp.NewStruct(s, capnp.ObjectSize{DataSize: 0, PointerCount: 1})
	if err != nil {
		return HoldsVerTwoDataList{}, err
	}
	return HoldsVerTwoDataList{st}, nil
}

func NewRootHoldsVerTwoDataList(s *capnp.Segment) (HoldsVerTwoDataList, error) {
	st, err := capnp.NewRootStruct(s, capnp.ObjectSize{DataSize: 0, PointerCount: 1})
	if err != nil {
		return HoldsVerTwoDataList{}, err
	}
	return HoldsVerTwoDataList{st}, nil
}

func ReadRootHoldsVerTwoDataList(msg *capnp.Message) (HoldsVerTwoDataList, error) {
	root, err := msg.RootPtr()
	if err != nil {
		return HoldsVerTwoDataList{}, err
	}
	return HoldsVerTwoDataList{root.Struct()}, nil
}

func (s HoldsVerTwoDataList) Mylist() (VerTwoData_List, error) {
	p, err := s.Struct.Ptr(0)
	if err != nil {
		return VerTwoData_List{}, err
	}

	return VerTwoData_List{List: p.List()}, nil

}

func (s HoldsVerTwoDataList) SetMylist(v VerTwoData_List) error {

	return s.Struct.SetPtr(0, v.List.ToPtr())
}

// HoldsVerTwoDataList_List is a list of HoldsVerTwoDataList.
type HoldsVerTwoDataList_List struct{ capnp.List }

// NewHoldsVerTwoDataList creates a new list of HoldsVerTwoDataList.
func NewHoldsVerTwoDataList_List(s *capnp.Segment, sz int32) (HoldsVerTwoDataList_List, error) {
	l, err := capnp.NewCompositeList(s, capnp.ObjectSize{DataSize: 0, PointerCount: 1}, sz)
	if err != nil {
		return HoldsVerTwoDataList_List{}, err
	}
	return HoldsVerTwoDataList_List{l}, nil
}

func (s HoldsVerTwoDataList_List) At(i int) HoldsVerTwoDataList {
	return HoldsVerTwoDataList{s.List.Struct(i)}
}
func (s HoldsVerTwoDataList_List) Set(i int, v HoldsVerTwoDataList) error {
	return s.List.SetStruct(i, v.Struct)
}

// HoldsVerTwoDataList_Promise is a wrapper for a HoldsVerTwoDataList promised by a client call.
type HoldsVerTwoDataList_Promise struct{ *capnp.Pipeline }

func (p HoldsVerTwoDataList_Promise) Struct() (HoldsVerTwoDataList, error) {
	s, err := p.Pipeline.Struct()
	return HoldsVerTwoDataList{s}, err
}

type HoldsVerOnePtrList struct{ capnp.Struct }

func NewHoldsVerOnePtrList(s *capnp.Segment) (HoldsVerOnePtrList, error) {
	st, err := capnp.NewStruct(s, capnp.ObjectSize{DataSize: 0, PointerCount: 1})
	if err != nil {
		return HoldsVerOnePtrList{}, err
	}
	return HoldsVerOnePtrList{st}, nil
}

func NewRootHoldsVerOnePtrList(s *capnp.Segment) (HoldsVerOnePtrList, error) {
	st, err := capnp.NewRootStruct(s, capnp.ObjectSize{DataSize: 0, PointerCount: 1})
	if err != nil {
		return HoldsVerOnePtrList{}, err
	}
	return HoldsVerOnePtrList{st}, nil
}

func ReadRootHoldsVerOnePtrList(msg *capnp.Message) (HoldsVerOnePtrList, error) {
	root, err := msg.RootPtr()
	if err != nil {
		return HoldsVerOnePtrList{}, err
	}
	return HoldsVerOnePtrList{root.Struct()}, nil
}

func (s HoldsVerOnePtrList) Mylist() (VerOnePtr_List, error) {
	p, err := s.Struct.Ptr(0)
	if err != nil {
		return VerOnePtr_List{}, err
	}

	return VerOnePtr_List{List: p.List()}, nil

}

func (s HoldsVerOnePtrList) SetMylist(v VerOnePtr_List) error {

	return s.Struct.SetPtr(0, v.List.ToPtr())
}

// HoldsVerOnePtrList_List is a list of HoldsVerOnePtrList.
type HoldsVerOnePtrList_List struct{ capnp.List }

// NewHoldsVerOnePtrList creates a new list of HoldsVerOnePtrList.
func NewHoldsVerOnePtrList_List(s *capnp.Segment, sz int32) (HoldsVerOnePtrList_List, error) {
	l, err := capnp.NewCompositeList(s, capnp.ObjectSize{DataSize: 0, PointerCount: 1}, sz)
	if err != nil {
		return HoldsVerOnePtrList_List{}, err
	}
	return HoldsVerOnePtrList_List{l}, nil
}

func (s HoldsVerOnePtrList_List) At(i int) HoldsVerOnePtrList {
	return HoldsVerOnePtrList{s.List.Struct(i)}
}
func (s HoldsVerOnePtrList_List) Set(i int, v HoldsVerOnePtrList) error {
	return s.List.SetStruct(i, v.Struct)
}

// HoldsVerOnePtrList_Promise is a wrapper for a HoldsVerOnePtrList promised by a client call.
type HoldsVerOnePtrList_Promise struct{ *capnp.Pipeline }

func (p HoldsVerOnePtrList_Promise) Struct() (HoldsVerOnePtrList, error) {
	s, err := p.Pipeline.Struct()
	return HoldsVerOnePtrList{s}, err
}

type HoldsVerTwoPtrList struct{ capnp.Struct }

func NewHoldsVerTwoPtrList(s *capnp.Segment) (HoldsVerTwoPtrList, error) {
	st, err := capnp.NewStruct(s, capnp.ObjectSize{DataSize: 0, PointerCount: 1})
	if err != nil {
		return HoldsVerTwoPtrList{}, err
	}
	return HoldsVerTwoPtrList{st}, nil
}

func NewRootHoldsVerTwoPtrList(s *capnp.Segment) (HoldsVerTwoPtrList, error) {
	st, err := capnp.NewRootStruct(s, capnp.ObjectSize{DataSize: 0, PointerCount: 1})
	if err != nil {
		return HoldsVerTwoPtrList{}, err
	}
	return HoldsVerTwoPtrList{st}, nil
}

func ReadRootHoldsVerTwoPtrList(msg *capnp.Message) (HoldsVerTwoPtrList, error) {
	root, err := msg.RootPtr()
	if err != nil {
		return HoldsVerTwoPtrList{}, err
	}
	return HoldsVerTwoPtrList{root.Struct()}, nil
}

func (s HoldsVerTwoPtrList) Mylist() (VerTwoPtr_List, error) {
	p, err := s.Struct.Ptr(0)
	if err != nil {
		return VerTwoPtr_List{}, err
	}

	return VerTwoPtr_List{List: p.List()}, nil

}

func (s HoldsVerTwoPtrList) SetMylist(v VerTwoPtr_List) error {

	return s.Struct.SetPtr(0, v.List.ToPtr())
}

// HoldsVerTwoPtrList_List is a list of HoldsVerTwoPtrList.
type HoldsVerTwoPtrList_List struct{ capnp.List }

// NewHoldsVerTwoPtrList creates a new list of HoldsVerTwoPtrList.
func NewHoldsVerTwoPtrList_List(s *capnp.Segment, sz int32) (HoldsVerTwoPtrList_List, error) {
	l, err := capnp.NewCompositeList(s, capnp.ObjectSize{DataSize: 0, PointerCount: 1}, sz)
	if err != nil {
		return HoldsVerTwoPtrList_List{}, err
	}
	return HoldsVerTwoPtrList_List{l}, nil
}

func (s HoldsVerTwoPtrList_List) At(i int) HoldsVerTwoPtrList {
	return HoldsVerTwoPtrList{s.List.Struct(i)}
}
func (s HoldsVerTwoPtrList_List) Set(i int, v HoldsVerTwoPtrList) error {
	return s.List.SetStruct(i, v.Struct)
}

// HoldsVerTwoPtrList_Promise is a wrapper for a HoldsVerTwoPtrList promised by a client call.
type HoldsVerTwoPtrList_Promise struct{ *capnp.Pipeline }

func (p HoldsVerTwoPtrList_Promise) Struct() (HoldsVerTwoPtrList, error) {
	s, err := p.Pipeline.Struct()
	return HoldsVerTwoPtrList{s}, err
}

type HoldsVerTwoTwoList struct{ capnp.Struct }

func NewHoldsVerTwoTwoList(s *capnp.Segment) (HoldsVerTwoTwoList, error) {
	st, err := capnp.NewStruct(s, capnp.ObjectSize{DataSize: 0, PointerCount: 1})
	if err != nil {
		return HoldsVerTwoTwoList{}, err
	}
	return HoldsVerTwoTwoList{st}, nil
}

func NewRootHoldsVerTwoTwoList(s *capnp.Segment) (HoldsVerTwoTwoList, error) {
	st, err := capnp.NewRootStruct(s, capnp.ObjectSize{DataSize: 0, PointerCount: 1})
	if err != nil {
		return HoldsVerTwoTwoList{}, err
	}
	return HoldsVerTwoTwoList{st}, nil
}

func ReadRootHoldsVerTwoTwoList(msg *capnp.Message) (HoldsVerTwoTwoList, error) {
	root, err := msg.RootPtr()
	if err != nil {
		return HoldsVerTwoTwoList{}, err
	}
	return HoldsVerTwoTwoList{root.Struct()}, nil
}

func (s HoldsVerTwoTwoList) Mylist() (VerTwoDataTwoPtr_List, error) {
	p, err := s.Struct.Ptr(0)
	if err != nil {
		return VerTwoDataTwoPtr_List{}, err
	}

	return VerTwoDataTwoPtr_List{List: p.List()}, nil

}

func (s HoldsVerTwoTwoList) SetMylist(v VerTwoDataTwoPtr_List) error {

	return s.Struct.SetPtr(0, v.List.ToPtr())
}

// HoldsVerTwoTwoList_List is a list of HoldsVerTwoTwoList.
type HoldsVerTwoTwoList_List struct{ capnp.List }

// NewHoldsVerTwoTwoList creates a new list of HoldsVerTwoTwoList.
func NewHoldsVerTwoTwoList_List(s *capnp.Segment, sz int32) (HoldsVerTwoTwoList_List, error) {
	l, err := capnp.NewCompositeList(s, capnp.ObjectSize{DataSize: 0, PointerCount: 1}, sz)
	if err != nil {
		return HoldsVerTwoTwoList_List{}, err
	}
	return HoldsVerTwoTwoList_List{l}, nil
}

func (s HoldsVerTwoTwoList_List) At(i int) HoldsVerTwoTwoList {
	return HoldsVerTwoTwoList{s.List.Struct(i)}
}
func (s HoldsVerTwoTwoList_List) Set(i int, v HoldsVerTwoTwoList) error {
	return s.List.SetStruct(i, v.Struct)
}

// HoldsVerTwoTwoList_Promise is a wrapper for a HoldsVerTwoTwoList promised by a client call.
type HoldsVerTwoTwoList_Promise struct{ *capnp.Pipeline }

func (p HoldsVerTwoTwoList_Promise) Struct() (HoldsVerTwoTwoList, error) {
	s, err := p.Pipeline.Struct()
	return HoldsVerTwoTwoList{s}, err
}

type HoldsVerTwoTwoPlus struct{ capnp.Struct }

func NewHoldsVerTwoTwoPlus(s *capnp.Segment) (HoldsVerTwoTwoPlus, error) {
	st, err := capnp.NewStruct(s, capnp.ObjectSize{DataSize: 0, PointerCount: 1})
	if err != nil {
		return HoldsVerTwoTwoPlus{}, err
	}
	return HoldsVerTwoTwoPlus{st}, nil
}

func NewRootHoldsVerTwoTwoPlus(s *capnp.Segment) (HoldsVerTwoTwoPlus, error) {
	st, err := capnp.NewRootStruct(s, capnp.ObjectSize{DataSize: 0, PointerCount: 1})
	if err != nil {
		return HoldsVerTwoTwoPlus{}, err
	}
	return HoldsVerTwoTwoPlus{st}, nil
}

func ReadRootHoldsVerTwoTwoPlus(msg *capnp.Message) (HoldsVerTwoTwoPlus, error) {
	root, err := msg.RootPtr()
	if err != nil {
		return HoldsVerTwoTwoPlus{}, err
	}
	return HoldsVerTwoTwoPlus{root.Struct()}, nil
}

func (s HoldsVerTwoTwoPlus) Mylist() (VerTwoTwoPlus_List, error) {
	p, err := s.Struct.Ptr(0)
	if err != nil {
		return VerTwoTwoPlus_List{}, err
	}

	return VerTwoTwoPlus_List{List: p.List()}, nil

}

func (s HoldsVerTwoTwoPlus) SetMylist(v VerTwoTwoPlus_List) error {

	return s.Struct.SetPtr(0, v.List.ToPtr())
}

// HoldsVerTwoTwoPlus_List is a list of HoldsVerTwoTwoPlus.
type HoldsVerTwoTwoPlus_List struct{ capnp.List }

// NewHoldsVerTwoTwoPlus creates a new list of HoldsVerTwoTwoPlus.
func NewHoldsVerTwoTwoPlus_List(s *capnp.Segment, sz int32) (HoldsVerTwoTwoPlus_List, error) {
	l, err := capnp.NewCompositeList(s, capnp.ObjectSize{DataSize: 0, PointerCount: 1}, sz)
	if err != nil {
		return HoldsVerTwoTwoPlus_List{}, err
	}
	return HoldsVerTwoTwoPlus_List{l}, nil
}

func (s HoldsVerTwoTwoPlus_List) At(i int) HoldsVerTwoTwoPlus {
	return HoldsVerTwoTwoPlus{s.List.Struct(i)}
}
func (s HoldsVerTwoTwoPlus_List) Set(i int, v HoldsVerTwoTwoPlus) error {
	return s.List.SetStruct(i, v.Struct)
}

// HoldsVerTwoTwoPlus_Promise is a wrapper for a HoldsVerTwoTwoPlus promised by a client call.
type HoldsVerTwoTwoPlus_Promise struct{ *capnp.Pipeline }

func (p HoldsVerTwoTwoPlus_Promise) Struct() (HoldsVerTwoTwoPlus, error) {
	s, err := p.Pipeline.Struct()
	return HoldsVerTwoTwoPlus{s}, err
}

type VerTwoTwoPlus struct{ capnp.Struct }

func NewVerTwoTwoPlus(s *capnp.Segment) (VerTwoTwoPlus, error) {
	st, err := capnp.NewStruct(s, capnp.ObjectSize{DataSize: 24, PointerCount: 3})
	if err != nil {
		return VerTwoTwoPlus{}, err
	}
	return VerTwoTwoPlus{st}, nil
}

func NewRootVerTwoTwoPlus(s *capnp.Segment) (VerTwoTwoPlus, error) {
	st, err := capnp.NewRootStruct(s, capnp.ObjectSize{DataSize: 24, PointerCount: 3})
	if err != nil {
		return VerTwoTwoPlus{}, err
	}
	return VerTwoTwoPlus{st}, nil
}

func ReadRootVerTwoTwoPlus(msg *capnp.Message) (VerTwoTwoPlus, error) {
	root, err := msg.RootPtr()
	if err != nil {
		return VerTwoTwoPlus{}, err
	}
	return VerTwoTwoPlus{root.Struct()}, nil
}

func (s VerTwoTwoPlus) Val() int16 {
	return int16(s.Struct.Uint16(0))
}

func (s VerTwoTwoPlus) SetVal(v int16) {

	s.Struct.SetUint16(0, uint16(v))
}

func (s VerTwoTwoPlus) Duo() int64 {
	return int64(s.Struct.Uint64(8))
}

func (s VerTwoTwoPlus) SetDuo(v int64) {

	s.Struct.SetUint64(8, uint64(v))
}

func (s VerTwoTwoPlus) Ptr1() (VerTwoDataTwoPtr, error) {
	p, err := s.Struct.Ptr(0)
	if err != nil {
		return VerTwoDataTwoPtr{}, err
	}

	return VerTwoDataTwoPtr{Struct: p.Struct()}, nil

}

func (s VerTwoTwoPlus) SetPtr1(v VerTwoDataTwoPtr) error {

	return s.Struct.SetPtr(0, v.Struct.ToPtr())
}

// NewPtr1 sets the ptr1 field to a newly
// allocated VerTwoDataTwoPtr struct, preferring placement in s's segment.
func (s VerTwoTwoPlus) NewPtr1() (VerTwoDataTwoPtr, error) {

	ss, err := NewVerTwoDataTwoPtr(s.Struct.Segment())
	if err != nil {
		return VerTwoDataTwoPtr{}, err
	}
	err = s.Struct.SetPtr(0, ss.Struct.ToPtr())
	return ss, err
}

func (s VerTwoTwoPlus) Ptr2() (VerTwoDataTwoPtr, error) {
	p, err := s.Struct.Ptr(1)
	if err != nil {
		return VerTwoDataTwoPtr{}, err
	}

	return VerTwoDataTwoPtr{Struct: p.Struct()}, nil

}

func (s VerTwoTwoPlus) SetPtr2(v VerTwoDataTwoPtr) error {

	return s.Struct.SetPtr(1, v.Struct.ToPtr())
}

// NewPtr2 sets the ptr2 field to a newly
// allocated VerTwoDataTwoPtr struct, preferring placement in s's segment.
func (s VerTwoTwoPlus) NewPtr2() (VerTwoDataTwoPtr, error) {

	ss, err := NewVerTwoDataTwoPtr(s.Struct.Segment())
	if err != nil {
		return VerTwoDataTwoPtr{}, err
	}
	err = s.Struct.SetPtr(1, ss.Struct.ToPtr())
	return ss, err
}

func (s VerTwoTwoPlus) Tre() int64 {
	return int64(s.Struct.Uint64(16))
}

func (s VerTwoTwoPlus) SetTre(v int64) {

	s.Struct.SetUint64(16, uint64(v))
}

func (s VerTwoTwoPlus) Lst3() (capnp.Int64List, error) {
	p, err := s.Struct.Ptr(2)
	if err != nil {
		return capnp.Int64List{}, err
	}

	return capnp.Int64List{List: p.List()}, nil

}

func (s VerTwoTwoPlus) SetLst3(v capnp.Int64List) error {

	return s.Struct.SetPtr(2, v.List.ToPtr())
}

// VerTwoTwoPlus_List is a list of VerTwoTwoPlus.
type VerTwoTwoPlus_List struct{ capnp.List }

// NewVerTwoTwoPlus creates a new list of VerTwoTwoPlus.
func NewVerTwoTwoPlus_List(s *capnp.Segment, sz int32) (VerTwoTwoPlus_List, error) {
	l, err := capnp.NewCompositeList(s, capnp.ObjectSize{DataSize: 24, PointerCount: 3}, sz)
	if err != nil {
		return VerTwoTwoPlus_List{}, err
	}
	return VerTwoTwoPlus_List{l}, nil
}

func (s VerTwoTwoPlus_List) At(i int) VerTwoTwoPlus           { return VerTwoTwoPlus{s.List.Struct(i)} }
func (s VerTwoTwoPlus_List) Set(i int, v VerTwoTwoPlus) error { return s.List.SetStruct(i, v.Struct) }

// VerTwoTwoPlus_Promise is a wrapper for a VerTwoTwoPlus promised by a client call.
type VerTwoTwoPlus_Promise struct{ *capnp.Pipeline }

func (p VerTwoTwoPlus_Promise) Struct() (VerTwoTwoPlus, error) {
	s, err := p.Pipeline.Struct()
	return VerTwoTwoPlus{s}, err
}

func (p VerTwoTwoPlus_Promise) Ptr1() VerTwoDataTwoPtr_Promise {
	return VerTwoDataTwoPtr_Promise{Pipeline: p.Pipeline.GetPipeline(0)}
}

func (p VerTwoTwoPlus_Promise) Ptr2() VerTwoDataTwoPtr_Promise {
	return VerTwoDataTwoPtr_Promise{Pipeline: p.Pipeline.GetPipeline(1)}
}

type HoldsText struct{ capnp.Struct }

func NewHoldsText(s *capnp.Segment) (HoldsText, error) {
	st, err := capnp.NewStruct(s, capnp.ObjectSize{DataSize: 0, PointerCount: 3})
	if err != nil {
		return HoldsText{}, err
	}
	return HoldsText{st}, nil
}

func NewRootHoldsText(s *capnp.Segment) (HoldsText, error) {
	st, err := capnp.NewRootStruct(s, capnp.ObjectSize{DataSize: 0, PointerCount: 3})
	if err != nil {
		return HoldsText{}, err
	}
	return HoldsText{st}, nil
}

func ReadRootHoldsText(msg *capnp.Message) (HoldsText, error) {
	root, err := msg.RootPtr()
	if err != nil {
		return HoldsText{}, err
	}
	return HoldsText{root.Struct()}, nil
}

func (s HoldsText) Txt() (string, error) {
	p, err := s.Struct.Ptr(0)
	if err != nil {
		return "", err
	}

	return p.Text(), nil

}

func (s HoldsText) TxtBytes() ([]byte, error) {
	p, err := s.Struct.Ptr(0)
	if err != nil {
		return nil, err
	}
<<<<<<< HEAD
	return p.Data(), nil
=======

	return capnp.ToData(p), nil

>>>>>>> dc9ea602
}

func (s HoldsText) SetTxt(v string) error {

	t, err := capnp.NewText(s.Struct.Segment(), v)
	if err != nil {
		return err
	}
	return s.Struct.SetPtr(0, t.List.ToPtr())
}

func (s HoldsText) Lst() (capnp.TextList, error) {
	p, err := s.Struct.Ptr(1)
	if err != nil {
		return capnp.TextList{}, err
	}

	return capnp.TextList{List: p.List()}, nil

}

func (s HoldsText) SetLst(v capnp.TextList) error {

	return s.Struct.SetPtr(1, v.List.ToPtr())
}

func (s HoldsText) Lstlst() (capnp.PointerList, error) {
	p, err := s.Struct.Ptr(2)
	if err != nil {
		return capnp.PointerList{}, err
	}

	return capnp.PointerList{List: p.List()}, nil

}

func (s HoldsText) SetLstlst(v capnp.PointerList) error {

	return s.Struct.SetPtr(2, v.List.ToPtr())
}

// HoldsText_List is a list of HoldsText.
type HoldsText_List struct{ capnp.List }

// NewHoldsText creates a new list of HoldsText.
func NewHoldsText_List(s *capnp.Segment, sz int32) (HoldsText_List, error) {
	l, err := capnp.NewCompositeList(s, capnp.ObjectSize{DataSize: 0, PointerCount: 3}, sz)
	if err != nil {
		return HoldsText_List{}, err
	}
	return HoldsText_List{l}, nil
}

func (s HoldsText_List) At(i int) HoldsText           { return HoldsText{s.List.Struct(i)} }
func (s HoldsText_List) Set(i int, v HoldsText) error { return s.List.SetStruct(i, v.Struct) }

// HoldsText_Promise is a wrapper for a HoldsText promised by a client call.
type HoldsText_Promise struct{ *capnp.Pipeline }

func (p HoldsText_Promise) Struct() (HoldsText, error) {
	s, err := p.Pipeline.Struct()
	return HoldsText{s}, err
}

type WrapEmpty struct{ capnp.Struct }

func NewWrapEmpty(s *capnp.Segment) (WrapEmpty, error) {
	st, err := capnp.NewStruct(s, capnp.ObjectSize{DataSize: 0, PointerCount: 1})
	if err != nil {
		return WrapEmpty{}, err
	}
	return WrapEmpty{st}, nil
}

func NewRootWrapEmpty(s *capnp.Segment) (WrapEmpty, error) {
	st, err := capnp.NewRootStruct(s, capnp.ObjectSize{DataSize: 0, PointerCount: 1})
	if err != nil {
		return WrapEmpty{}, err
	}
	return WrapEmpty{st}, nil
}

func ReadRootWrapEmpty(msg *capnp.Message) (WrapEmpty, error) {
	root, err := msg.RootPtr()
	if err != nil {
		return WrapEmpty{}, err
	}
	return WrapEmpty{root.Struct()}, nil
}

func (s WrapEmpty) MightNotBeReallyEmpty() (VerEmpty, error) {
	p, err := s.Struct.Ptr(0)
	if err != nil {
		return VerEmpty{}, err
	}

	return VerEmpty{Struct: p.Struct()}, nil

}

func (s WrapEmpty) SetMightNotBeReallyEmpty(v VerEmpty) error {

	return s.Struct.SetPtr(0, v.Struct.ToPtr())
}

// NewMightNotBeReallyEmpty sets the mightNotBeReallyEmpty field to a newly
// allocated VerEmpty struct, preferring placement in s's segment.
func (s WrapEmpty) NewMightNotBeReallyEmpty() (VerEmpty, error) {

	ss, err := NewVerEmpty(s.Struct.Segment())
	if err != nil {
		return VerEmpty{}, err
	}
	err = s.Struct.SetPtr(0, ss.Struct.ToPtr())
	return ss, err
}

// WrapEmpty_List is a list of WrapEmpty.
type WrapEmpty_List struct{ capnp.List }

// NewWrapEmpty creates a new list of WrapEmpty.
func NewWrapEmpty_List(s *capnp.Segment, sz int32) (WrapEmpty_List, error) {
	l, err := capnp.NewCompositeList(s, capnp.ObjectSize{DataSize: 0, PointerCount: 1}, sz)
	if err != nil {
		return WrapEmpty_List{}, err
	}
	return WrapEmpty_List{l}, nil
}

func (s WrapEmpty_List) At(i int) WrapEmpty           { return WrapEmpty{s.List.Struct(i)} }
func (s WrapEmpty_List) Set(i int, v WrapEmpty) error { return s.List.SetStruct(i, v.Struct) }

// WrapEmpty_Promise is a wrapper for a WrapEmpty promised by a client call.
type WrapEmpty_Promise struct{ *capnp.Pipeline }

func (p WrapEmpty_Promise) Struct() (WrapEmpty, error) {
	s, err := p.Pipeline.Struct()
	return WrapEmpty{s}, err
}

func (p WrapEmpty_Promise) MightNotBeReallyEmpty() VerEmpty_Promise {
	return VerEmpty_Promise{Pipeline: p.Pipeline.GetPipeline(0)}
}

type Wrap2x2 struct{ capnp.Struct }

func NewWrap2x2(s *capnp.Segment) (Wrap2x2, error) {
	st, err := capnp.NewStruct(s, capnp.ObjectSize{DataSize: 0, PointerCount: 1})
	if err != nil {
		return Wrap2x2{}, err
	}
	return Wrap2x2{st}, nil
}

func NewRootWrap2x2(s *capnp.Segment) (Wrap2x2, error) {
	st, err := capnp.NewRootStruct(s, capnp.ObjectSize{DataSize: 0, PointerCount: 1})
	if err != nil {
		return Wrap2x2{}, err
	}
	return Wrap2x2{st}, nil
}

func ReadRootWrap2x2(msg *capnp.Message) (Wrap2x2, error) {
	root, err := msg.RootPtr()
	if err != nil {
		return Wrap2x2{}, err
	}
	return Wrap2x2{root.Struct()}, nil
}

func (s Wrap2x2) MightNotBeReallyEmpty() (VerTwoDataTwoPtr, error) {
	p, err := s.Struct.Ptr(0)
	if err != nil {
		return VerTwoDataTwoPtr{}, err
	}

	return VerTwoDataTwoPtr{Struct: p.Struct()}, nil

}

func (s Wrap2x2) SetMightNotBeReallyEmpty(v VerTwoDataTwoPtr) error {

	return s.Struct.SetPtr(0, v.Struct.ToPtr())
}

// NewMightNotBeReallyEmpty sets the mightNotBeReallyEmpty field to a newly
// allocated VerTwoDataTwoPtr struct, preferring placement in s's segment.
func (s Wrap2x2) NewMightNotBeReallyEmpty() (VerTwoDataTwoPtr, error) {

	ss, err := NewVerTwoDataTwoPtr(s.Struct.Segment())
	if err != nil {
		return VerTwoDataTwoPtr{}, err
	}
	err = s.Struct.SetPtr(0, ss.Struct.ToPtr())
	return ss, err
}

// Wrap2x2_List is a list of Wrap2x2.
type Wrap2x2_List struct{ capnp.List }

// NewWrap2x2 creates a new list of Wrap2x2.
func NewWrap2x2_List(s *capnp.Segment, sz int32) (Wrap2x2_List, error) {
	l, err := capnp.NewCompositeList(s, capnp.ObjectSize{DataSize: 0, PointerCount: 1}, sz)
	if err != nil {
		return Wrap2x2_List{}, err
	}
	return Wrap2x2_List{l}, nil
}

func (s Wrap2x2_List) At(i int) Wrap2x2           { return Wrap2x2{s.List.Struct(i)} }
func (s Wrap2x2_List) Set(i int, v Wrap2x2) error { return s.List.SetStruct(i, v.Struct) }

// Wrap2x2_Promise is a wrapper for a Wrap2x2 promised by a client call.
type Wrap2x2_Promise struct{ *capnp.Pipeline }

func (p Wrap2x2_Promise) Struct() (Wrap2x2, error) {
	s, err := p.Pipeline.Struct()
	return Wrap2x2{s}, err
}

func (p Wrap2x2_Promise) MightNotBeReallyEmpty() VerTwoDataTwoPtr_Promise {
	return VerTwoDataTwoPtr_Promise{Pipeline: p.Pipeline.GetPipeline(0)}
}

type Wrap2x2plus struct{ capnp.Struct }

func NewWrap2x2plus(s *capnp.Segment) (Wrap2x2plus, error) {
	st, err := capnp.NewStruct(s, capnp.ObjectSize{DataSize: 0, PointerCount: 1})
	if err != nil {
		return Wrap2x2plus{}, err
	}
	return Wrap2x2plus{st}, nil
}

func NewRootWrap2x2plus(s *capnp.Segment) (Wrap2x2plus, error) {
	st, err := capnp.NewRootStruct(s, capnp.ObjectSize{DataSize: 0, PointerCount: 1})
	if err != nil {
		return Wrap2x2plus{}, err
	}
	return Wrap2x2plus{st}, nil
}

func ReadRootWrap2x2plus(msg *capnp.Message) (Wrap2x2plus, error) {
	root, err := msg.RootPtr()
	if err != nil {
		return Wrap2x2plus{}, err
	}
	return Wrap2x2plus{root.Struct()}, nil
}

func (s Wrap2x2plus) MightNotBeReallyEmpty() (VerTwoTwoPlus, error) {
	p, err := s.Struct.Ptr(0)
	if err != nil {
		return VerTwoTwoPlus{}, err
	}

	return VerTwoTwoPlus{Struct: p.Struct()}, nil

}

func (s Wrap2x2plus) SetMightNotBeReallyEmpty(v VerTwoTwoPlus) error {

	return s.Struct.SetPtr(0, v.Struct.ToPtr())
}

// NewMightNotBeReallyEmpty sets the mightNotBeReallyEmpty field to a newly
// allocated VerTwoTwoPlus struct, preferring placement in s's segment.
func (s Wrap2x2plus) NewMightNotBeReallyEmpty() (VerTwoTwoPlus, error) {

	ss, err := NewVerTwoTwoPlus(s.Struct.Segment())
	if err != nil {
		return VerTwoTwoPlus{}, err
	}
	err = s.Struct.SetPtr(0, ss.Struct.ToPtr())
	return ss, err
}

// Wrap2x2plus_List is a list of Wrap2x2plus.
type Wrap2x2plus_List struct{ capnp.List }

// NewWrap2x2plus creates a new list of Wrap2x2plus.
func NewWrap2x2plus_List(s *capnp.Segment, sz int32) (Wrap2x2plus_List, error) {
	l, err := capnp.NewCompositeList(s, capnp.ObjectSize{DataSize: 0, PointerCount: 1}, sz)
	if err != nil {
		return Wrap2x2plus_List{}, err
	}
	return Wrap2x2plus_List{l}, nil
}

func (s Wrap2x2plus_List) At(i int) Wrap2x2plus           { return Wrap2x2plus{s.List.Struct(i)} }
func (s Wrap2x2plus_List) Set(i int, v Wrap2x2plus) error { return s.List.SetStruct(i, v.Struct) }

// Wrap2x2plus_Promise is a wrapper for a Wrap2x2plus promised by a client call.
type Wrap2x2plus_Promise struct{ *capnp.Pipeline }

func (p Wrap2x2plus_Promise) Struct() (Wrap2x2plus, error) {
	s, err := p.Pipeline.Struct()
	return Wrap2x2plus{s}, err
}

func (p Wrap2x2plus_Promise) MightNotBeReallyEmpty() VerTwoTwoPlus_Promise {
	return VerTwoTwoPlus_Promise{Pipeline: p.Pipeline.GetPipeline(0)}
}

type VoidUnion struct{ capnp.Struct }
type VoidUnion_Which uint16

const (
	VoidUnion_Which_a VoidUnion_Which = 0
	VoidUnion_Which_b VoidUnion_Which = 1
)

func (w VoidUnion_Which) String() string {
	const s = "ab"
	switch w {
	case VoidUnion_Which_a:
		return s[0:1]
	case VoidUnion_Which_b:
		return s[1:2]

	}
	return "VoidUnion_Which(" + strconv.FormatUint(uint64(w), 10) + ")"
}

func NewVoidUnion(s *capnp.Segment) (VoidUnion, error) {
	st, err := capnp.NewStruct(s, capnp.ObjectSize{DataSize: 8, PointerCount: 0})
	if err != nil {
		return VoidUnion{}, err
	}
	return VoidUnion{st}, nil
}

func NewRootVoidUnion(s *capnp.Segment) (VoidUnion, error) {
	st, err := capnp.NewRootStruct(s, capnp.ObjectSize{DataSize: 8, PointerCount: 0})
	if err != nil {
		return VoidUnion{}, err
	}
	return VoidUnion{st}, nil
}

func ReadRootVoidUnion(msg *capnp.Message) (VoidUnion, error) {
	root, err := msg.RootPtr()
	if err != nil {
		return VoidUnion{}, err
	}
	return VoidUnion{root.Struct()}, nil
}

func (s VoidUnion) Which() VoidUnion_Which {
	return VoidUnion_Which(s.Struct.Uint16(0))
}

func (s VoidUnion) SetA() {
	s.Struct.SetUint16(0, 0)
}

func (s VoidUnion) SetB() {
	s.Struct.SetUint16(0, 1)
}

// VoidUnion_List is a list of VoidUnion.
type VoidUnion_List struct{ capnp.List }

// NewVoidUnion creates a new list of VoidUnion.
func NewVoidUnion_List(s *capnp.Segment, sz int32) (VoidUnion_List, error) {
	l, err := capnp.NewCompositeList(s, capnp.ObjectSize{DataSize: 8, PointerCount: 0}, sz)
	if err != nil {
		return VoidUnion_List{}, err
	}
	return VoidUnion_List{l}, nil
}

func (s VoidUnion_List) At(i int) VoidUnion           { return VoidUnion{s.List.Struct(i)} }
func (s VoidUnion_List) Set(i int, v VoidUnion) error { return s.List.SetStruct(i, v.Struct) }

// VoidUnion_Promise is a wrapper for a VoidUnion promised by a client call.
type VoidUnion_Promise struct{ *capnp.Pipeline }

func (p VoidUnion_Promise) Struct() (VoidUnion, error) {
	s, err := p.Pipeline.Struct()
	return VoidUnion{s}, err
}

type Nester1Capn struct{ capnp.Struct }

func NewNester1Capn(s *capnp.Segment) (Nester1Capn, error) {
	st, err := capnp.NewStruct(s, capnp.ObjectSize{DataSize: 0, PointerCount: 1})
	if err != nil {
		return Nester1Capn{}, err
	}
	return Nester1Capn{st}, nil
}

func NewRootNester1Capn(s *capnp.Segment) (Nester1Capn, error) {
	st, err := capnp.NewRootStruct(s, capnp.ObjectSize{DataSize: 0, PointerCount: 1})
	if err != nil {
		return Nester1Capn{}, err
	}
	return Nester1Capn{st}, nil
}

func ReadRootNester1Capn(msg *capnp.Message) (Nester1Capn, error) {
	root, err := msg.RootPtr()
	if err != nil {
		return Nester1Capn{}, err
	}
	return Nester1Capn{root.Struct()}, nil
}

func (s Nester1Capn) Strs() (capnp.TextList, error) {
	p, err := s.Struct.Ptr(0)
	if err != nil {
		return capnp.TextList{}, err
	}

	return capnp.TextList{List: p.List()}, nil

}

func (s Nester1Capn) SetStrs(v capnp.TextList) error {

	return s.Struct.SetPtr(0, v.List.ToPtr())
}

// Nester1Capn_List is a list of Nester1Capn.
type Nester1Capn_List struct{ capnp.List }

// NewNester1Capn creates a new list of Nester1Capn.
func NewNester1Capn_List(s *capnp.Segment, sz int32) (Nester1Capn_List, error) {
	l, err := capnp.NewCompositeList(s, capnp.ObjectSize{DataSize: 0, PointerCount: 1}, sz)
	if err != nil {
		return Nester1Capn_List{}, err
	}
	return Nester1Capn_List{l}, nil
}

func (s Nester1Capn_List) At(i int) Nester1Capn           { return Nester1Capn{s.List.Struct(i)} }
func (s Nester1Capn_List) Set(i int, v Nester1Capn) error { return s.List.SetStruct(i, v.Struct) }

// Nester1Capn_Promise is a wrapper for a Nester1Capn promised by a client call.
type Nester1Capn_Promise struct{ *capnp.Pipeline }

func (p Nester1Capn_Promise) Struct() (Nester1Capn, error) {
	s, err := p.Pipeline.Struct()
	return Nester1Capn{s}, err
}

type RWTestCapn struct{ capnp.Struct }

func NewRWTestCapn(s *capnp.Segment) (RWTestCapn, error) {
	st, err := capnp.NewStruct(s, capnp.ObjectSize{DataSize: 0, PointerCount: 1})
	if err != nil {
		return RWTestCapn{}, err
	}
	return RWTestCapn{st}, nil
}

func NewRootRWTestCapn(s *capnp.Segment) (RWTestCapn, error) {
	st, err := capnp.NewRootStruct(s, capnp.ObjectSize{DataSize: 0, PointerCount: 1})
	if err != nil {
		return RWTestCapn{}, err
	}
	return RWTestCapn{st}, nil
}

func ReadRootRWTestCapn(msg *capnp.Message) (RWTestCapn, error) {
	root, err := msg.RootPtr()
	if err != nil {
		return RWTestCapn{}, err
	}
	return RWTestCapn{root.Struct()}, nil
}

func (s RWTestCapn) NestMatrix() (capnp.PointerList, error) {
	p, err := s.Struct.Ptr(0)
	if err != nil {
		return capnp.PointerList{}, err
	}

	return capnp.PointerList{List: p.List()}, nil

}

func (s RWTestCapn) SetNestMatrix(v capnp.PointerList) error {

	return s.Struct.SetPtr(0, v.List.ToPtr())
}

// RWTestCapn_List is a list of RWTestCapn.
type RWTestCapn_List struct{ capnp.List }

// NewRWTestCapn creates a new list of RWTestCapn.
func NewRWTestCapn_List(s *capnp.Segment, sz int32) (RWTestCapn_List, error) {
	l, err := capnp.NewCompositeList(s, capnp.ObjectSize{DataSize: 0, PointerCount: 1}, sz)
	if err != nil {
		return RWTestCapn_List{}, err
	}
	return RWTestCapn_List{l}, nil
}

func (s RWTestCapn_List) At(i int) RWTestCapn           { return RWTestCapn{s.List.Struct(i)} }
func (s RWTestCapn_List) Set(i int, v RWTestCapn) error { return s.List.SetStruct(i, v.Struct) }

// RWTestCapn_Promise is a wrapper for a RWTestCapn promised by a client call.
type RWTestCapn_Promise struct{ *capnp.Pipeline }

func (p RWTestCapn_Promise) Struct() (RWTestCapn, error) {
	s, err := p.Pipeline.Struct()
	return RWTestCapn{s}, err
}

type ListStructCapn struct{ capnp.Struct }

func NewListStructCapn(s *capnp.Segment) (ListStructCapn, error) {
	st, err := capnp.NewStruct(s, capnp.ObjectSize{DataSize: 0, PointerCount: 1})
	if err != nil {
		return ListStructCapn{}, err
	}
	return ListStructCapn{st}, nil
}

func NewRootListStructCapn(s *capnp.Segment) (ListStructCapn, error) {
	st, err := capnp.NewRootStruct(s, capnp.ObjectSize{DataSize: 0, PointerCount: 1})
	if err != nil {
		return ListStructCapn{}, err
	}
	return ListStructCapn{st}, nil
}

func ReadRootListStructCapn(msg *capnp.Message) (ListStructCapn, error) {
	root, err := msg.RootPtr()
	if err != nil {
		return ListStructCapn{}, err
	}
	return ListStructCapn{root.Struct()}, nil
}

func (s ListStructCapn) Vec() (Nester1Capn_List, error) {
	p, err := s.Struct.Ptr(0)
	if err != nil {
		return Nester1Capn_List{}, err
	}

	return Nester1Capn_List{List: p.List()}, nil

}

func (s ListStructCapn) SetVec(v Nester1Capn_List) error {

	return s.Struct.SetPtr(0, v.List.ToPtr())
}

// ListStructCapn_List is a list of ListStructCapn.
type ListStructCapn_List struct{ capnp.List }

// NewListStructCapn creates a new list of ListStructCapn.
func NewListStructCapn_List(s *capnp.Segment, sz int32) (ListStructCapn_List, error) {
	l, err := capnp.NewCompositeList(s, capnp.ObjectSize{DataSize: 0, PointerCount: 1}, sz)
	if err != nil {
		return ListStructCapn_List{}, err
	}
	return ListStructCapn_List{l}, nil
}

func (s ListStructCapn_List) At(i int) ListStructCapn           { return ListStructCapn{s.List.Struct(i)} }
func (s ListStructCapn_List) Set(i int, v ListStructCapn) error { return s.List.SetStruct(i, v.Struct) }

// ListStructCapn_Promise is a wrapper for a ListStructCapn promised by a client call.
type ListStructCapn_Promise struct{ *capnp.Pipeline }

func (p ListStructCapn_Promise) Struct() (ListStructCapn, error) {
	s, err := p.Pipeline.Struct()
	return ListStructCapn{s}, err
}

type Echo struct{ Client capnp.Client }

func (c Echo) Echo(ctx context.Context, params func(Echo_echo_Params) error, opts ...capnp.CallOption) Echo_echo_Results_Promise {
	if c.Client == nil {
		return Echo_echo_Results_Promise{Pipeline: capnp.NewPipeline(capnp.ErrorAnswer(capnp.ErrNullClient))}
	}
	call := &capnp.Call{
		Ctx: ctx,
		Method: capnp.Method{

			InterfaceID:   0x8e5322c1e9282534,
			MethodID:      0,
			InterfaceName: "aircraft.capnp:Echo",
			MethodName:    "echo",
		},
		Options: capnp.NewCallOptions(opts),
	}
	if params != nil {
		call.ParamsSize = capnp.ObjectSize{DataSize: 0, PointerCount: 1}
		call.ParamsFunc = func(s capnp.Struct) error { return params(Echo_echo_Params{Struct: s}) }
	}
	return Echo_echo_Results_Promise{Pipeline: capnp.NewPipeline(c.Client.Call(call))}
}

type Echo_Server interface {
	Echo(Echo_echo) error
}

func Echo_ServerToClient(s Echo_Server) Echo {
	c, _ := s.(server.Closer)
	return Echo{Client: server.New(Echo_Methods(nil, s), c)}
}

func Echo_Methods(methods []server.Method, s Echo_Server) []server.Method {
	if cap(methods) == 0 {
		methods = make([]server.Method, 0, 1)
	}

	methods = append(methods, server.Method{
		Method: capnp.Method{

			InterfaceID:   0x8e5322c1e9282534,
			MethodID:      0,
			InterfaceName: "aircraft.capnp:Echo",
			MethodName:    "echo",
		},
		Impl: func(c context.Context, opts capnp.CallOptions, p, r capnp.Struct) error {
			call := Echo_echo{c, opts, Echo_echo_Params{Struct: p}, Echo_echo_Results{Struct: r}}
			return s.Echo(call)
		},
		ResultsSize: capnp.ObjectSize{DataSize: 0, PointerCount: 1},
	})

	return methods
}

// Echo_echo holds the arguments for a server call to Echo.echo.
type Echo_echo struct {
	Ctx     context.Context
	Options capnp.CallOptions
	Params  Echo_echo_Params
	Results Echo_echo_Results
}

type Echo_echo_Params struct{ capnp.Struct }

func NewEcho_echo_Params(s *capnp.Segment) (Echo_echo_Params, error) {
	st, err := capnp.NewStruct(s, capnp.ObjectSize{DataSize: 0, PointerCount: 1})
	if err != nil {
		return Echo_echo_Params{}, err
	}
	return Echo_echo_Params{st}, nil
}

func NewRootEcho_echo_Params(s *capnp.Segment) (Echo_echo_Params, error) {
	st, err := capnp.NewRootStruct(s, capnp.ObjectSize{DataSize: 0, PointerCount: 1})
	if err != nil {
		return Echo_echo_Params{}, err
	}
	return Echo_echo_Params{st}, nil
}

func ReadRootEcho_echo_Params(msg *capnp.Message) (Echo_echo_Params, error) {
	root, err := msg.RootPtr()
	if err != nil {
		return Echo_echo_Params{}, err
	}
	return Echo_echo_Params{root.Struct()}, nil
}

func (s Echo_echo_Params) In() (string, error) {
	p, err := s.Struct.Ptr(0)
	if err != nil {
		return "", err
	}

	return p.Text(), nil

}

func (s Echo_echo_Params) InBytes() ([]byte, error) {
	p, err := s.Struct.Ptr(0)
	if err != nil {
		return nil, err
	}
<<<<<<< HEAD
	return p.Data(), nil
=======

	return capnp.ToData(p), nil

>>>>>>> dc9ea602
}

func (s Echo_echo_Params) SetIn(v string) error {

	t, err := capnp.NewText(s.Struct.Segment(), v)
	if err != nil {
		return err
	}
	return s.Struct.SetPtr(0, t.List.ToPtr())
}

// Echo_echo_Params_List is a list of Echo_echo_Params.
type Echo_echo_Params_List struct{ capnp.List }

// NewEcho_echo_Params creates a new list of Echo_echo_Params.
func NewEcho_echo_Params_List(s *capnp.Segment, sz int32) (Echo_echo_Params_List, error) {
	l, err := capnp.NewCompositeList(s, capnp.ObjectSize{DataSize: 0, PointerCount: 1}, sz)
	if err != nil {
		return Echo_echo_Params_List{}, err
	}
	return Echo_echo_Params_List{l}, nil
}

func (s Echo_echo_Params_List) At(i int) Echo_echo_Params { return Echo_echo_Params{s.List.Struct(i)} }
func (s Echo_echo_Params_List) Set(i int, v Echo_echo_Params) error {
	return s.List.SetStruct(i, v.Struct)
}

// Echo_echo_Params_Promise is a wrapper for a Echo_echo_Params promised by a client call.
type Echo_echo_Params_Promise struct{ *capnp.Pipeline }

func (p Echo_echo_Params_Promise) Struct() (Echo_echo_Params, error) {
	s, err := p.Pipeline.Struct()
	return Echo_echo_Params{s}, err
}

type Echo_echo_Results struct{ capnp.Struct }

func NewEcho_echo_Results(s *capnp.Segment) (Echo_echo_Results, error) {
	st, err := capnp.NewStruct(s, capnp.ObjectSize{DataSize: 0, PointerCount: 1})
	if err != nil {
		return Echo_echo_Results{}, err
	}
	return Echo_echo_Results{st}, nil
}

func NewRootEcho_echo_Results(s *capnp.Segment) (Echo_echo_Results, error) {
	st, err := capnp.NewRootStruct(s, capnp.ObjectSize{DataSize: 0, PointerCount: 1})
	if err != nil {
		return Echo_echo_Results{}, err
	}
	return Echo_echo_Results{st}, nil
}

func ReadRootEcho_echo_Results(msg *capnp.Message) (Echo_echo_Results, error) {
	root, err := msg.RootPtr()
	if err != nil {
		return Echo_echo_Results{}, err
	}
	return Echo_echo_Results{root.Struct()}, nil
}

func (s Echo_echo_Results) Out() (string, error) {
	p, err := s.Struct.Ptr(0)
	if err != nil {
		return "", err
	}

	return p.Text(), nil

}

func (s Echo_echo_Results) OutBytes() ([]byte, error) {
	p, err := s.Struct.Ptr(0)
	if err != nil {
		return nil, err
	}
<<<<<<< HEAD
	return p.Data(), nil
=======

	return capnp.ToData(p), nil

>>>>>>> dc9ea602
}

func (s Echo_echo_Results) SetOut(v string) error {

	t, err := capnp.NewText(s.Struct.Segment(), v)
	if err != nil {
		return err
	}
	return s.Struct.SetPtr(0, t.List.ToPtr())
}

// Echo_echo_Results_List is a list of Echo_echo_Results.
type Echo_echo_Results_List struct{ capnp.List }

// NewEcho_echo_Results creates a new list of Echo_echo_Results.
func NewEcho_echo_Results_List(s *capnp.Segment, sz int32) (Echo_echo_Results_List, error) {
	l, err := capnp.NewCompositeList(s, capnp.ObjectSize{DataSize: 0, PointerCount: 1}, sz)
	if err != nil {
		return Echo_echo_Results_List{}, err
	}
	return Echo_echo_Results_List{l}, nil
}

func (s Echo_echo_Results_List) At(i int) Echo_echo_Results {
	return Echo_echo_Results{s.List.Struct(i)}
}
func (s Echo_echo_Results_List) Set(i int, v Echo_echo_Results) error {
	return s.List.SetStruct(i, v.Struct)
}

// Echo_echo_Results_Promise is a wrapper for a Echo_echo_Results promised by a client call.
type Echo_echo_Results_Promise struct{ *capnp.Pipeline }

func (p Echo_echo_Results_Promise) Struct() (Echo_echo_Results, error) {
	s, err := p.Pipeline.Struct()
	return Echo_echo_Results{s}, err
}

type Hoth struct{ capnp.Struct }

func NewHoth(s *capnp.Segment) (Hoth, error) {
	st, err := capnp.NewStruct(s, capnp.ObjectSize{DataSize: 0, PointerCount: 1})
	if err != nil {
		return Hoth{}, err
	}
	return Hoth{st}, nil
}

func NewRootHoth(s *capnp.Segment) (Hoth, error) {
	st, err := capnp.NewRootStruct(s, capnp.ObjectSize{DataSize: 0, PointerCount: 1})
	if err != nil {
		return Hoth{}, err
	}
	return Hoth{st}, nil
}

func ReadRootHoth(msg *capnp.Message) (Hoth, error) {
	root, err := msg.RootPtr()
	if err != nil {
		return Hoth{}, err
	}
	return Hoth{root.Struct()}, nil
}

func (s Hoth) Base() (EchoBase, error) {
	p, err := s.Struct.Ptr(0)
	if err != nil {
		return EchoBase{}, err
	}

	return EchoBase{Struct: p.Struct()}, nil

}

func (s Hoth) SetBase(v EchoBase) error {

	return s.Struct.SetPtr(0, v.Struct.ToPtr())
}

// NewBase sets the base field to a newly
// allocated EchoBase struct, preferring placement in s's segment.
func (s Hoth) NewBase() (EchoBase, error) {

	ss, err := NewEchoBase(s.Struct.Segment())
	if err != nil {
		return EchoBase{}, err
	}
	err = s.Struct.SetPtr(0, ss.Struct.ToPtr())
	return ss, err
}

// Hoth_List is a list of Hoth.
type Hoth_List struct{ capnp.List }

// NewHoth creates a new list of Hoth.
func NewHoth_List(s *capnp.Segment, sz int32) (Hoth_List, error) {
	l, err := capnp.NewCompositeList(s, capnp.ObjectSize{DataSize: 0, PointerCount: 1}, sz)
	if err != nil {
		return Hoth_List{}, err
	}
	return Hoth_List{l}, nil
}

func (s Hoth_List) At(i int) Hoth           { return Hoth{s.List.Struct(i)} }
func (s Hoth_List) Set(i int, v Hoth) error { return s.List.SetStruct(i, v.Struct) }

// Hoth_Promise is a wrapper for a Hoth promised by a client call.
type Hoth_Promise struct{ *capnp.Pipeline }

func (p Hoth_Promise) Struct() (Hoth, error) {
	s, err := p.Pipeline.Struct()
	return Hoth{s}, err
}

func (p Hoth_Promise) Base() EchoBase_Promise {
	return EchoBase_Promise{Pipeline: p.Pipeline.GetPipeline(0)}
}

type EchoBase struct{ capnp.Struct }

func NewEchoBase(s *capnp.Segment) (EchoBase, error) {
	st, err := capnp.NewStruct(s, capnp.ObjectSize{DataSize: 0, PointerCount: 1})
	if err != nil {
		return EchoBase{}, err
	}
	return EchoBase{st}, nil
}

func NewRootEchoBase(s *capnp.Segment) (EchoBase, error) {
	st, err := capnp.NewRootStruct(s, capnp.ObjectSize{DataSize: 0, PointerCount: 1})
	if err != nil {
		return EchoBase{}, err
	}
	return EchoBase{st}, nil
}

func ReadRootEchoBase(msg *capnp.Message) (EchoBase, error) {
	root, err := msg.RootPtr()
	if err != nil {
		return EchoBase{}, err
	}
	return EchoBase{root.Struct()}, nil
}

func (s EchoBase) Echo() Echo {
	p, err := s.Struct.Ptr(0)
	if err != nil {

		return Echo{}
	}
	return Echo{Client: p.Interface().Client()}
}

func (s EchoBase) SetEcho(v Echo) error {

	seg := s.Segment()
	if seg == nil {

		return nil
	}
	var in capnp.Interface
	if v.Client != nil {
		in = capnp.NewInterface(seg, seg.Message().AddCap(v.Client))
	}
	return s.Struct.SetPtr(0, in.ToPtr())
}

// EchoBase_List is a list of EchoBase.
type EchoBase_List struct{ capnp.List }

// NewEchoBase creates a new list of EchoBase.
func NewEchoBase_List(s *capnp.Segment, sz int32) (EchoBase_List, error) {
	l, err := capnp.NewCompositeList(s, capnp.ObjectSize{DataSize: 0, PointerCount: 1}, sz)
	if err != nil {
		return EchoBase_List{}, err
	}
	return EchoBase_List{l}, nil
}

func (s EchoBase_List) At(i int) EchoBase           { return EchoBase{s.List.Struct(i)} }
func (s EchoBase_List) Set(i int, v EchoBase) error { return s.List.SetStruct(i, v.Struct) }

// EchoBase_Promise is a wrapper for a EchoBase promised by a client call.
type EchoBase_Promise struct{ *capnp.Pipeline }

func (p EchoBase_Promise) Struct() (EchoBase, error) {
	s, err := p.Pipeline.Struct()
	return EchoBase{s}, err
}

func (p EchoBase_Promise) Echo() Echo {
	return Echo{Client: p.Pipeline.GetPipeline(0).Client()}
}

type StackingRoot struct{ capnp.Struct }

func NewStackingRoot(s *capnp.Segment) (StackingRoot, error) {
	st, err := capnp.NewStruct(s, capnp.ObjectSize{DataSize: 0, PointerCount: 2})
	if err != nil {
		return StackingRoot{}, err
	}
	return StackingRoot{st}, nil
}

func NewRootStackingRoot(s *capnp.Segment) (StackingRoot, error) {
	st, err := capnp.NewRootStruct(s, capnp.ObjectSize{DataSize: 0, PointerCount: 2})
	if err != nil {
		return StackingRoot{}, err
	}
	return StackingRoot{st}, nil
}

func ReadRootStackingRoot(msg *capnp.Message) (StackingRoot, error) {
	root, err := msg.RootPtr()
	if err != nil {
		return StackingRoot{}, err
	}
	return StackingRoot{root.Struct()}, nil
}

func (s StackingRoot) A() (StackingA, error) {
	p, err := s.Struct.Ptr(1)
	if err != nil {
		return StackingA{}, err
	}

	return StackingA{Struct: p.Struct()}, nil

}

func (s StackingRoot) SetA(v StackingA) error {

	return s.Struct.SetPtr(1, v.Struct.ToPtr())
}

// NewA sets the a field to a newly
// allocated StackingA struct, preferring placement in s's segment.
func (s StackingRoot) NewA() (StackingA, error) {

	ss, err := NewStackingA(s.Struct.Segment())
	if err != nil {
		return StackingA{}, err
	}
	err = s.Struct.SetPtr(1, ss.Struct.ToPtr())
	return ss, err
}

func (s StackingRoot) AWithDefault() (StackingA, error) {
	p, err := s.Struct.Ptr(0)
	if err != nil {
		return StackingA{}, err
	}

	ss, err := p.StructDefault(x_832bcc6686a26d56[64:96])
	if err != nil {
		return StackingA{}, err
	}
	return StackingA{Struct: ss}, nil

}

func (s StackingRoot) SetAWithDefault(v StackingA) error {

	return s.Struct.SetPtr(0, v.Struct.ToPtr())
}

// NewAWithDefault sets the aWithDefault field to a newly
// allocated StackingA struct, preferring placement in s's segment.
func (s StackingRoot) NewAWithDefault() (StackingA, error) {

	ss, err := NewStackingA(s.Struct.Segment())
	if err != nil {
		return StackingA{}, err
	}
	err = s.Struct.SetPtr(0, ss.Struct.ToPtr())
	return ss, err
}

// StackingRoot_List is a list of StackingRoot.
type StackingRoot_List struct{ capnp.List }

// NewStackingRoot creates a new list of StackingRoot.
func NewStackingRoot_List(s *capnp.Segment, sz int32) (StackingRoot_List, error) {
	l, err := capnp.NewCompositeList(s, capnp.ObjectSize{DataSize: 0, PointerCount: 2}, sz)
	if err != nil {
		return StackingRoot_List{}, err
	}
	return StackingRoot_List{l}, nil
}

func (s StackingRoot_List) At(i int) StackingRoot           { return StackingRoot{s.List.Struct(i)} }
func (s StackingRoot_List) Set(i int, v StackingRoot) error { return s.List.SetStruct(i, v.Struct) }

// StackingRoot_Promise is a wrapper for a StackingRoot promised by a client call.
type StackingRoot_Promise struct{ *capnp.Pipeline }

func (p StackingRoot_Promise) Struct() (StackingRoot, error) {
	s, err := p.Pipeline.Struct()
	return StackingRoot{s}, err
}

func (p StackingRoot_Promise) A() StackingA_Promise {
	return StackingA_Promise{Pipeline: p.Pipeline.GetPipeline(1)}
}

func (p StackingRoot_Promise) AWithDefault() StackingA_Promise {
	return StackingA_Promise{Pipeline: p.Pipeline.GetPipelineDefault(0, x_832bcc6686a26d56[96:128])}
}

type StackingA struct{ capnp.Struct }

func NewStackingA(s *capnp.Segment) (StackingA, error) {
	st, err := capnp.NewStruct(s, capnp.ObjectSize{DataSize: 8, PointerCount: 1})
	if err != nil {
		return StackingA{}, err
	}
	return StackingA{st}, nil
}

func NewRootStackingA(s *capnp.Segment) (StackingA, error) {
	st, err := capnp.NewRootStruct(s, capnp.ObjectSize{DataSize: 8, PointerCount: 1})
	if err != nil {
		return StackingA{}, err
	}
	return StackingA{st}, nil
}

func ReadRootStackingA(msg *capnp.Message) (StackingA, error) {
	root, err := msg.RootPtr()
	if err != nil {
		return StackingA{}, err
	}
	return StackingA{root.Struct()}, nil
}

func (s StackingA) Num() int32 {
	return int32(s.Struct.Uint32(0))
}

func (s StackingA) SetNum(v int32) {

	s.Struct.SetUint32(0, uint32(v))
}

func (s StackingA) B() (StackingB, error) {
	p, err := s.Struct.Ptr(0)
	if err != nil {
		return StackingB{}, err
	}

	return StackingB{Struct: p.Struct()}, nil

}

func (s StackingA) SetB(v StackingB) error {

	return s.Struct.SetPtr(0, v.Struct.ToPtr())
}

// NewB sets the b field to a newly
// allocated StackingB struct, preferring placement in s's segment.
func (s StackingA) NewB() (StackingB, error) {

	ss, err := NewStackingB(s.Struct.Segment())
	if err != nil {
		return StackingB{}, err
	}
	err = s.Struct.SetPtr(0, ss.Struct.ToPtr())
	return ss, err
}

// StackingA_List is a list of StackingA.
type StackingA_List struct{ capnp.List }

// NewStackingA creates a new list of StackingA.
func NewStackingA_List(s *capnp.Segment, sz int32) (StackingA_List, error) {
	l, err := capnp.NewCompositeList(s, capnp.ObjectSize{DataSize: 8, PointerCount: 1}, sz)
	if err != nil {
		return StackingA_List{}, err
	}
	return StackingA_List{l}, nil
}

func (s StackingA_List) At(i int) StackingA           { return StackingA{s.List.Struct(i)} }
func (s StackingA_List) Set(i int, v StackingA) error { return s.List.SetStruct(i, v.Struct) }

// StackingA_Promise is a wrapper for a StackingA promised by a client call.
type StackingA_Promise struct{ *capnp.Pipeline }

func (p StackingA_Promise) Struct() (StackingA, error) {
	s, err := p.Pipeline.Struct()
	return StackingA{s}, err
}

func (p StackingA_Promise) B() StackingB_Promise {
	return StackingB_Promise{Pipeline: p.Pipeline.GetPipeline(0)}
}

type StackingB struct{ capnp.Struct }

func NewStackingB(s *capnp.Segment) (StackingB, error) {
	st, err := capnp.NewStruct(s, capnp.ObjectSize{DataSize: 8, PointerCount: 0})
	if err != nil {
		return StackingB{}, err
	}
	return StackingB{st}, nil
}

func NewRootStackingB(s *capnp.Segment) (StackingB, error) {
	st, err := capnp.NewRootStruct(s, capnp.ObjectSize{DataSize: 8, PointerCount: 0})
	if err != nil {
		return StackingB{}, err
	}
	return StackingB{st}, nil
}

func ReadRootStackingB(msg *capnp.Message) (StackingB, error) {
	root, err := msg.RootPtr()
	if err != nil {
		return StackingB{}, err
	}
	return StackingB{root.Struct()}, nil
}

func (s StackingB) Num() int32 {
	return int32(s.Struct.Uint32(0))
}

func (s StackingB) SetNum(v int32) {

	s.Struct.SetUint32(0, uint32(v))
}

// StackingB_List is a list of StackingB.
type StackingB_List struct{ capnp.List }

// NewStackingB creates a new list of StackingB.
func NewStackingB_List(s *capnp.Segment, sz int32) (StackingB_List, error) {
	l, err := capnp.NewCompositeList(s, capnp.ObjectSize{DataSize: 8, PointerCount: 0}, sz)
	if err != nil {
		return StackingB_List{}, err
	}
	return StackingB_List{l}, nil
}

func (s StackingB_List) At(i int) StackingB           { return StackingB{s.List.Struct(i)} }
func (s StackingB_List) Set(i int, v StackingB) error { return s.List.SetStruct(i, v.Struct) }

// StackingB_Promise is a wrapper for a StackingB promised by a client call.
type StackingB_Promise struct{ *capnp.Pipeline }

func (p StackingB_Promise) Struct() (StackingB, error) {
	s, err := p.Pipeline.Struct()
	return StackingB{s}, err
}

type CallSequence struct{ Client capnp.Client }

func (c CallSequence) GetNumber(ctx context.Context, params func(CallSequence_getNumber_Params) error, opts ...capnp.CallOption) CallSequence_getNumber_Results_Promise {
	if c.Client == nil {
		return CallSequence_getNumber_Results_Promise{Pipeline: capnp.NewPipeline(capnp.ErrorAnswer(capnp.ErrNullClient))}
	}
	call := &capnp.Call{
		Ctx: ctx,
		Method: capnp.Method{

			InterfaceID:   0xabaedf5f7817c820,
			MethodID:      0,
			InterfaceName: "aircraft.capnp:CallSequence",
			MethodName:    "getNumber",
		},
		Options: capnp.NewCallOptions(opts),
	}
	if params != nil {
		call.ParamsSize = capnp.ObjectSize{DataSize: 0, PointerCount: 0}
		call.ParamsFunc = func(s capnp.Struct) error { return params(CallSequence_getNumber_Params{Struct: s}) }
	}
	return CallSequence_getNumber_Results_Promise{Pipeline: capnp.NewPipeline(c.Client.Call(call))}
}

type CallSequence_Server interface {
	GetNumber(CallSequence_getNumber) error
}

func CallSequence_ServerToClient(s CallSequence_Server) CallSequence {
	c, _ := s.(server.Closer)
	return CallSequence{Client: server.New(CallSequence_Methods(nil, s), c)}
}

func CallSequence_Methods(methods []server.Method, s CallSequence_Server) []server.Method {
	if cap(methods) == 0 {
		methods = make([]server.Method, 0, 1)
	}

	methods = append(methods, server.Method{
		Method: capnp.Method{

			InterfaceID:   0xabaedf5f7817c820,
			MethodID:      0,
			InterfaceName: "aircraft.capnp:CallSequence",
			MethodName:    "getNumber",
		},
		Impl: func(c context.Context, opts capnp.CallOptions, p, r capnp.Struct) error {
			call := CallSequence_getNumber{c, opts, CallSequence_getNumber_Params{Struct: p}, CallSequence_getNumber_Results{Struct: r}}
			return s.GetNumber(call)
		},
		ResultsSize: capnp.ObjectSize{DataSize: 8, PointerCount: 0},
	})

	return methods
}

// CallSequence_getNumber holds the arguments for a server call to CallSequence.getNumber.
type CallSequence_getNumber struct {
	Ctx     context.Context
	Options capnp.CallOptions
	Params  CallSequence_getNumber_Params
	Results CallSequence_getNumber_Results
}

type CallSequence_getNumber_Params struct{ capnp.Struct }

func NewCallSequence_getNumber_Params(s *capnp.Segment) (CallSequence_getNumber_Params, error) {
	st, err := capnp.NewStruct(s, capnp.ObjectSize{DataSize: 0, PointerCount: 0})
	if err != nil {
		return CallSequence_getNumber_Params{}, err
	}
	return CallSequence_getNumber_Params{st}, nil
}

func NewRootCallSequence_getNumber_Params(s *capnp.Segment) (CallSequence_getNumber_Params, error) {
	st, err := capnp.NewRootStruct(s, capnp.ObjectSize{DataSize: 0, PointerCount: 0})
	if err != nil {
		return CallSequence_getNumber_Params{}, err
	}
	return CallSequence_getNumber_Params{st}, nil
}

func ReadRootCallSequence_getNumber_Params(msg *capnp.Message) (CallSequence_getNumber_Params, error) {
	root, err := msg.RootPtr()
	if err != nil {
		return CallSequence_getNumber_Params{}, err
	}
	return CallSequence_getNumber_Params{root.Struct()}, nil
}

// CallSequence_getNumber_Params_List is a list of CallSequence_getNumber_Params.
type CallSequence_getNumber_Params_List struct{ capnp.List }

// NewCallSequence_getNumber_Params creates a new list of CallSequence_getNumber_Params.
func NewCallSequence_getNumber_Params_List(s *capnp.Segment, sz int32) (CallSequence_getNumber_Params_List, error) {
	l, err := capnp.NewCompositeList(s, capnp.ObjectSize{DataSize: 0, PointerCount: 0}, sz)
	if err != nil {
		return CallSequence_getNumber_Params_List{}, err
	}
	return CallSequence_getNumber_Params_List{l}, nil
}

func (s CallSequence_getNumber_Params_List) At(i int) CallSequence_getNumber_Params {
	return CallSequence_getNumber_Params{s.List.Struct(i)}
}
func (s CallSequence_getNumber_Params_List) Set(i int, v CallSequence_getNumber_Params) error {
	return s.List.SetStruct(i, v.Struct)
}

// CallSequence_getNumber_Params_Promise is a wrapper for a CallSequence_getNumber_Params promised by a client call.
type CallSequence_getNumber_Params_Promise struct{ *capnp.Pipeline }

func (p CallSequence_getNumber_Params_Promise) Struct() (CallSequence_getNumber_Params, error) {
	s, err := p.Pipeline.Struct()
	return CallSequence_getNumber_Params{s}, err
}

type CallSequence_getNumber_Results struct{ capnp.Struct }

func NewCallSequence_getNumber_Results(s *capnp.Segment) (CallSequence_getNumber_Results, error) {
	st, err := capnp.NewStruct(s, capnp.ObjectSize{DataSize: 8, PointerCount: 0})
	if err != nil {
		return CallSequence_getNumber_Results{}, err
	}
	return CallSequence_getNumber_Results{st}, nil
}

func NewRootCallSequence_getNumber_Results(s *capnp.Segment) (CallSequence_getNumber_Results, error) {
	st, err := capnp.NewRootStruct(s, capnp.ObjectSize{DataSize: 8, PointerCount: 0})
	if err != nil {
		return CallSequence_getNumber_Results{}, err
	}
	return CallSequence_getNumber_Results{st}, nil
}

func ReadRootCallSequence_getNumber_Results(msg *capnp.Message) (CallSequence_getNumber_Results, error) {
	root, err := msg.RootPtr()
	if err != nil {
		return CallSequence_getNumber_Results{}, err
	}
	return CallSequence_getNumber_Results{root.Struct()}, nil
}

func (s CallSequence_getNumber_Results) N() uint32 {
	return s.Struct.Uint32(0)
}

func (s CallSequence_getNumber_Results) SetN(v uint32) {

	s.Struct.SetUint32(0, v)
}

// CallSequence_getNumber_Results_List is a list of CallSequence_getNumber_Results.
type CallSequence_getNumber_Results_List struct{ capnp.List }

// NewCallSequence_getNumber_Results creates a new list of CallSequence_getNumber_Results.
func NewCallSequence_getNumber_Results_List(s *capnp.Segment, sz int32) (CallSequence_getNumber_Results_List, error) {
	l, err := capnp.NewCompositeList(s, capnp.ObjectSize{DataSize: 8, PointerCount: 0}, sz)
	if err != nil {
		return CallSequence_getNumber_Results_List{}, err
	}
	return CallSequence_getNumber_Results_List{l}, nil
}

func (s CallSequence_getNumber_Results_List) At(i int) CallSequence_getNumber_Results {
	return CallSequence_getNumber_Results{s.List.Struct(i)}
}
func (s CallSequence_getNumber_Results_List) Set(i int, v CallSequence_getNumber_Results) error {
	return s.List.SetStruct(i, v.Struct)
}

// CallSequence_getNumber_Results_Promise is a wrapper for a CallSequence_getNumber_Results promised by a client call.
type CallSequence_getNumber_Results_Promise struct{ *capnp.Pipeline }

func (p CallSequence_getNumber_Results_Promise) Struct() (CallSequence_getNumber_Results, error) {
	s, err := p.Pipeline.Struct()
	return CallSequence_getNumber_Results{s}, err
}

type Defaults struct{ capnp.Struct }

func NewDefaults(s *capnp.Segment) (Defaults, error) {
	st, err := capnp.NewStruct(s, capnp.ObjectSize{DataSize: 16, PointerCount: 2})
	if err != nil {
		return Defaults{}, err
	}
	return Defaults{st}, nil
}

func NewRootDefaults(s *capnp.Segment) (Defaults, error) {
	st, err := capnp.NewRootStruct(s, capnp.ObjectSize{DataSize: 16, PointerCount: 2})
	if err != nil {
		return Defaults{}, err
	}
	return Defaults{st}, nil
}

func ReadRootDefaults(msg *capnp.Message) (Defaults, error) {
	root, err := msg.Root()
	if err != nil {
		return Defaults{}, err
	}
	st := capnp.ToStruct(root)
	return Defaults{st}, nil
}

func (s Defaults) Text() (string, error) {
	p, err := s.Struct.Pointer(0)
	if err != nil {
		return "", err
	}

	return capnp.ToTextDefault(p, "foo"), nil

}

func (s Defaults) TextBytes() ([]byte, error) {
	p, err := s.Struct.Pointer(0)
	if err != nil {
		return nil, err
	}

	return capnp.ToDataDefault(p, []byte("foo")), nil

}

func (s Defaults) SetText(v string) error {

	t, err := capnp.NewText(s.Struct.Segment(), v)
	if err != nil {
		return err
	}
	return s.Struct.SetPointer(0, t)
}

func (s Defaults) Data() ([]byte, error) {
	p, err := s.Struct.Pointer(1)
	if err != nil {
		return nil, err
	}

	return []byte(capnp.ToDataDefault(p, []byte{0x62, 0x61, 0x72})), nil

}

func (s Defaults) SetData(v []byte) error {

	d, err := capnp.NewData(s.Struct.Segment(), []byte(v))
	if err != nil {
		return err
	}
	return s.Struct.SetPointer(1, d)
}

func (s Defaults) Float() float32 {
	return math.Float32frombits(s.Struct.Uint32(0) ^ 0x4048f5c3)
}

func (s Defaults) SetFloat(v float32) {

	s.Struct.SetUint32(0, math.Float32bits(v)^0x4048f5c3)
}

func (s Defaults) Int() int32 {
	return int32(s.Struct.Uint32(4) ^ 4294967173)
}

func (s Defaults) SetInt(v int32) {

	s.Struct.SetUint32(4, uint32(v)^4294967173)
}

func (s Defaults) Uint() uint32 {
	return s.Struct.Uint32(8) ^ 42
}

func (s Defaults) SetUint(v uint32) {

	s.Struct.SetUint32(8, v^42)
}

// Defaults_List is a list of Defaults.
type Defaults_List struct{ capnp.List }

// NewDefaults creates a new list of Defaults.
func NewDefaults_List(s *capnp.Segment, sz int32) (Defaults_List, error) {
	l, err := capnp.NewCompositeList(s, capnp.ObjectSize{DataSize: 16, PointerCount: 2}, sz)
	if err != nil {
		return Defaults_List{}, err
	}
	return Defaults_List{l}, nil
}

func (s Defaults_List) At(i int) Defaults           { return Defaults{s.List.Struct(i)} }
func (s Defaults_List) Set(i int, v Defaults) error { return s.List.SetStruct(i, v.Struct) }

// Defaults_Promise is a wrapper for a Defaults promised by a client call.
type Defaults_Promise struct{ *capnp.Pipeline }

func (p Defaults_Promise) Struct() (Defaults, error) {
	s, err := p.Pipeline.Struct()
	return Defaults{s}, err
}

type BenchmarkA struct{ capnp.Struct }

func NewBenchmarkA(s *capnp.Segment) (BenchmarkA, error) {
	st, err := capnp.NewStruct(s, capnp.ObjectSize{DataSize: 24, PointerCount: 2})
	if err != nil {
		return BenchmarkA{}, err
	}
	return BenchmarkA{st}, nil
}

func NewRootBenchmarkA(s *capnp.Segment) (BenchmarkA, error) {
	st, err := capnp.NewRootStruct(s, capnp.ObjectSize{DataSize: 24, PointerCount: 2})
	if err != nil {
		return BenchmarkA{}, err
	}
	return BenchmarkA{st}, nil
}

func ReadRootBenchmarkA(msg *capnp.Message) (BenchmarkA, error) {
	root, err := msg.RootPtr()
	if err != nil {
		return BenchmarkA{}, err
	}
	return BenchmarkA{root.Struct()}, nil
}

func (s BenchmarkA) Name() (string, error) {
	p, err := s.Struct.Ptr(0)
	if err != nil {
		return "", err
	}

	return p.Text(), nil

}

func (s BenchmarkA) NameBytes() ([]byte, error) {
	p, err := s.Struct.Ptr(0)
	if err != nil {
		return nil, err
	}
<<<<<<< HEAD
	return p.Data(), nil
=======

	return capnp.ToData(p), nil

>>>>>>> dc9ea602
}

func (s BenchmarkA) SetName(v string) error {

	t, err := capnp.NewText(s.Struct.Segment(), v)
	if err != nil {
		return err
	}
	return s.Struct.SetPtr(0, t.List.ToPtr())
}

func (s BenchmarkA) BirthDay() int64 {
	return int64(s.Struct.Uint64(0))
}

func (s BenchmarkA) SetBirthDay(v int64) {

	s.Struct.SetUint64(0, uint64(v))
}

func (s BenchmarkA) Phone() (string, error) {
	p, err := s.Struct.Ptr(1)
	if err != nil {
		return "", err
	}

	return p.Text(), nil

}

func (s BenchmarkA) PhoneBytes() ([]byte, error) {
	p, err := s.Struct.Ptr(1)
	if err != nil {
		return nil, err
	}
<<<<<<< HEAD
	return p.Data(), nil
=======

	return capnp.ToData(p), nil

>>>>>>> dc9ea602
}

func (s BenchmarkA) SetPhone(v string) error {

	t, err := capnp.NewText(s.Struct.Segment(), v)
	if err != nil {
		return err
	}
	return s.Struct.SetPtr(1, t.List.ToPtr())
}

func (s BenchmarkA) Siblings() int32 {
	return int32(s.Struct.Uint32(8))
}

func (s BenchmarkA) SetSiblings(v int32) {

	s.Struct.SetUint32(8, uint32(v))
}

func (s BenchmarkA) Spouse() bool {
	return s.Struct.Bit(96)
}

func (s BenchmarkA) SetSpouse(v bool) {

	s.Struct.SetBit(96, v)
}

func (s BenchmarkA) Money() float64 {
	return math.Float64frombits(s.Struct.Uint64(16))
}

func (s BenchmarkA) SetMoney(v float64) {

	s.Struct.SetUint64(16, math.Float64bits(v))
}

// BenchmarkA_List is a list of BenchmarkA.
type BenchmarkA_List struct{ capnp.List }

// NewBenchmarkA creates a new list of BenchmarkA.
func NewBenchmarkA_List(s *capnp.Segment, sz int32) (BenchmarkA_List, error) {
	l, err := capnp.NewCompositeList(s, capnp.ObjectSize{DataSize: 24, PointerCount: 2}, sz)
	if err != nil {
		return BenchmarkA_List{}, err
	}
	return BenchmarkA_List{l}, nil
}

func (s BenchmarkA_List) At(i int) BenchmarkA           { return BenchmarkA{s.List.Struct(i)} }
func (s BenchmarkA_List) Set(i int, v BenchmarkA) error { return s.List.SetStruct(i, v.Struct) }

// BenchmarkA_Promise is a wrapper for a BenchmarkA promised by a client call.
type BenchmarkA_Promise struct{ *capnp.Pipeline }

func (p BenchmarkA_Promise) Struct() (BenchmarkA, error) {
	s, err := p.Pipeline.Struct()
	return BenchmarkA{s}, err
}

var x_832bcc6686a26d56 = []byte{
	0, 0, 0, 0, 2, 0, 0, 0,
	0, 0, 0, 0, 1, 0, 0, 0,
	223, 7, 8, 27, 0, 0, 0, 0,
	0, 0, 0, 0, 4, 0, 0, 0,
	1, 0, 0, 0, 23, 0, 0, 0,
	8, 0, 0, 0, 1, 0, 0, 0,
	223, 7, 8, 27, 0, 0, 0, 0,
	223, 7, 8, 28, 0, 0, 0, 0,
	0, 0, 0, 0, 3, 0, 0, 0,
	0, 0, 0, 0, 1, 0, 1, 0,
	42, 0, 0, 0, 0, 0, 0, 0,
	0, 0, 0, 0, 0, 0, 0, 0,
	0, 0, 0, 0, 3, 0, 0, 0,
	0, 0, 0, 0, 1, 0, 1, 0,
	42, 0, 0, 0, 0, 0, 0, 0,
	0, 0, 0, 0, 0, 0, 0, 0,
}<|MERGE_RESOLUTION|>--- conflicted
+++ resolved
@@ -284,13 +284,9 @@
 	if err != nil {
 		return nil, err
 	}
-<<<<<<< HEAD
+
 	return p.Data(), nil
-=======
-
-	return capnp.ToData(p), nil
-
->>>>>>> dc9ea602
+
 }
 
 func (s PlaneBase) SetName(v string) error {
@@ -1234,13 +1230,9 @@
 	if err != nil {
 		return nil, err
 	}
-<<<<<<< HEAD
+
 	return p.Data(), nil
-=======
-
-	return capnp.ToData(p), nil
-
->>>>>>> dc9ea602
+
 }
 
 func (s Z) SetText(v string) error {
@@ -1845,13 +1837,9 @@
 	if err != nil {
 		return nil, err
 	}
-<<<<<<< HEAD
+
 	return p.Data(), nil
-=======
-
-	return capnp.ToData(p), nil
-
->>>>>>> dc9ea602
+
 }
 
 func (s Counter) SetWords(v string) error {
@@ -2086,13 +2074,9 @@
 	if err != nil {
 		return nil, err
 	}
-<<<<<<< HEAD
+
 	return p.Data(), nil
-=======
-
-	return capnp.ToData(p), nil
-
->>>>>>> dc9ea602
+
 }
 
 func (s Zjob) SetCmd(v string) error {
@@ -3308,13 +3292,9 @@
 	if err != nil {
 		return nil, err
 	}
-<<<<<<< HEAD
+
 	return p.Data(), nil
-=======
-
-	return capnp.ToData(p), nil
-
->>>>>>> dc9ea602
+
 }
 
 func (s HoldsText) SetTxt(v string) error {
@@ -3995,13 +3975,9 @@
 	if err != nil {
 		return nil, err
 	}
-<<<<<<< HEAD
+
 	return p.Data(), nil
-=======
-
-	return capnp.ToData(p), nil
-
->>>>>>> dc9ea602
+
 }
 
 func (s Echo_echo_Params) SetIn(v string) error {
@@ -4079,13 +4055,9 @@
 	if err != nil {
 		return nil, err
 	}
-<<<<<<< HEAD
+
 	return p.Data(), nil
-=======
-
-	return capnp.ToData(p), nil
-
->>>>>>> dc9ea602
+
 }
 
 func (s Echo_echo_Results) SetOut(v string) error {
@@ -4740,31 +4712,30 @@
 }
 
 func ReadRootDefaults(msg *capnp.Message) (Defaults, error) {
-	root, err := msg.Root()
+	root, err := msg.RootPtr()
 	if err != nil {
 		return Defaults{}, err
 	}
-	st := capnp.ToStruct(root)
-	return Defaults{st}, nil
+	return Defaults{root.Struct()}, nil
 }
 
 func (s Defaults) Text() (string, error) {
-	p, err := s.Struct.Pointer(0)
+	p, err := s.Struct.Ptr(0)
 	if err != nil {
 		return "", err
 	}
 
-	return capnp.ToTextDefault(p, "foo"), nil
+	return p.TextDefault("foo"), nil
 
 }
 
 func (s Defaults) TextBytes() ([]byte, error) {
-	p, err := s.Struct.Pointer(0)
+	p, err := s.Struct.Ptr(0)
 	if err != nil {
 		return nil, err
 	}
 
-	return capnp.ToDataDefault(p, []byte("foo")), nil
+	return p.DataDefault([]byte("foo")), nil
 
 }
 
@@ -4774,16 +4745,16 @@
 	if err != nil {
 		return err
 	}
-	return s.Struct.SetPointer(0, t)
+	return s.Struct.SetPtr(0, t.List.ToPtr())
 }
 
 func (s Defaults) Data() ([]byte, error) {
-	p, err := s.Struct.Pointer(1)
+	p, err := s.Struct.Ptr(1)
 	if err != nil {
 		return nil, err
 	}
 
-	return []byte(capnp.ToDataDefault(p, []byte{0x62, 0x61, 0x72})), nil
+	return []byte(p.DataDefault([]byte{0x62, 0x61, 0x72})), nil
 
 }
 
@@ -4793,7 +4764,7 @@
 	if err != nil {
 		return err
 	}
-	return s.Struct.SetPointer(1, d)
+	return s.Struct.SetPtr(1, d.List.ToPtr())
 }
 
 func (s Defaults) Float() float32 {
@@ -4887,13 +4858,9 @@
 	if err != nil {
 		return nil, err
 	}
-<<<<<<< HEAD
+
 	return p.Data(), nil
-=======
-
-	return capnp.ToData(p), nil
-
->>>>>>> dc9ea602
+
 }
 
 func (s BenchmarkA) SetName(v string) error {
@@ -4929,13 +4896,9 @@
 	if err != nil {
 		return nil, err
 	}
-<<<<<<< HEAD
+
 	return p.Data(), nil
-=======
-
-	return capnp.ToData(p), nil
-
->>>>>>> dc9ea602
+
 }
 
 func (s BenchmarkA) SetPhone(v string) error {
